/*
 * Samsung S5P/EXYNOS4 SoC series camera interface (camera capture) driver
 *
 * Copyright (C) 2010 - 2012 Samsung Electronics Co., Ltd.
 * Sylwester Nawrocki <s.nawrocki@samsung.com>
 *
 * This program is free software; you can redistribute it and/or modify
 * it under the terms of the GNU General Public License version 2 as
 * published by the Free Software Foundation.
 */

#include <linux/module.h>
#include <linux/kernel.h>
#include <linux/types.h>
#include <linux/errno.h>
#include <linux/bug.h>
#include <linux/interrupt.h>
#include <linux/device.h>
#include <linux/pm_runtime.h>
#include <linux/list.h>
#include <linux/slab.h>

#include <linux/videodev2.h>
#include <media/v4l2-device.h>
#include <media/v4l2-ioctl.h>
#include <media/v4l2-mem2mem.h>
#include <media/videobuf2-core.h>
#include <media/videobuf2-dma-contig.h>

#include "fimc-mdevice.h"
#include "fimc-core.h"
#include "fimc-reg.h"

static int fimc_capture_hw_init(struct fimc_dev *fimc)
{
	struct fimc_ctx *ctx = fimc->vid_cap.ctx;
	struct fimc_pipeline *p = &fimc->pipeline;
	struct fimc_sensor_info *sensor;
	unsigned long flags;
	int ret = 0;

	if (p->subdevs[IDX_SENSOR] == NULL || ctx == NULL)
		return -ENXIO;
	if (ctx->s_frame.fmt == NULL)
		return -EINVAL;

	sensor = v4l2_get_subdev_hostdata(p->subdevs[IDX_SENSOR]);

	spin_lock_irqsave(&fimc->slock, flags);
	fimc_prepare_dma_offset(ctx, &ctx->d_frame);
	fimc_set_yuv_order(ctx);

	fimc_hw_set_camera_polarity(fimc, sensor->pdata);
	fimc_hw_set_camera_type(fimc, sensor->pdata);
	fimc_hw_set_camera_source(fimc, sensor->pdata);
	fimc_hw_set_camera_offset(fimc, &ctx->s_frame);

	ret = fimc_set_scaler_info(ctx);
	if (!ret) {
		fimc_hw_set_input_path(ctx);
		fimc_hw_set_prescaler(ctx);
		fimc_hw_set_mainscaler(ctx);
		fimc_hw_set_target_format(ctx);
		fimc_hw_set_rotation(ctx);
		fimc_hw_set_effect(ctx);
		fimc_hw_set_output_path(ctx);
		fimc_hw_set_out_dma(ctx);
		if (fimc->variant->has_alpha)
			fimc_hw_set_rgb_alpha(ctx);
		clear_bit(ST_CAPT_APPLY_CFG, &fimc->state);
	}
	spin_unlock_irqrestore(&fimc->slock, flags);
	return ret;
}

/*
 * Reinitialize the driver so it is ready to start the streaming again.
 * Set fimc->state to indicate stream off and the hardware shut down state.
 * If not suspending (@suspend is false), return any buffers to videobuf2.
 * Otherwise put any owned buffers onto the pending buffers queue, so they
 * can be re-spun when the device is being resumed. Also perform FIMC
 * software reset and disable streaming on the whole pipeline if required.
 */
static int fimc_capture_state_cleanup(struct fimc_dev *fimc, bool suspend)
{
	struct fimc_vid_cap *cap = &fimc->vid_cap;
	struct fimc_vid_buffer *buf;
	unsigned long flags;
	bool streaming;

	spin_lock_irqsave(&fimc->slock, flags);
	streaming = fimc->state & (1 << ST_CAPT_ISP_STREAM);

	fimc->state &= ~(1 << ST_CAPT_RUN | 1 << ST_CAPT_SHUT |
			 1 << ST_CAPT_STREAM | 1 << ST_CAPT_ISP_STREAM);
	if (suspend)
		fimc->state |= (1 << ST_CAPT_SUSPENDED);
	else
		fimc->state &= ~(1 << ST_CAPT_PEND | 1 << ST_CAPT_SUSPENDED);

	/* Release unused buffers */
	while (!suspend && !list_empty(&cap->pending_buf_q)) {
		buf = fimc_pending_queue_pop(cap);
		vb2_buffer_done(&buf->vb, VB2_BUF_STATE_ERROR);
	}
	/* If suspending put unused buffers onto pending queue */
	while (!list_empty(&cap->active_buf_q)) {
		buf = fimc_active_queue_pop(cap);
		if (suspend)
			fimc_pending_queue_add(cap, buf);
		else
			vb2_buffer_done(&buf->vb, VB2_BUF_STATE_ERROR);
	}

	fimc_hw_reset(fimc);
	cap->buf_index = 0;

	spin_unlock_irqrestore(&fimc->slock, flags);

	if (streaming)
		return fimc_pipeline_s_stream(&fimc->pipeline, 0);
	else
		return 0;
}

static int fimc_stop_capture(struct fimc_dev *fimc, bool suspend)
{
	unsigned long flags;

	if (!fimc_capture_active(fimc))
		return 0;

	spin_lock_irqsave(&fimc->slock, flags);
	set_bit(ST_CAPT_SHUT, &fimc->state);
	fimc_deactivate_capture(fimc);
	spin_unlock_irqrestore(&fimc->slock, flags);

	wait_event_timeout(fimc->irq_queue,
			   !test_bit(ST_CAPT_SHUT, &fimc->state),
			   (2*HZ/10)); /* 200 ms */

	return fimc_capture_state_cleanup(fimc, suspend);
}

/**
 * fimc_capture_config_update - apply the camera interface configuration
 *
 * To be called from within the interrupt handler with fimc.slock
 * spinlock held. It updates the camera pixel crop, rotation and
 * image flip in H/W.
 */
static int fimc_capture_config_update(struct fimc_ctx *ctx)
{
	struct fimc_dev *fimc = ctx->fimc_dev;
	int ret;

	fimc_hw_set_camera_offset(fimc, &ctx->s_frame);

	ret = fimc_set_scaler_info(ctx);
	if (ret)
		return ret;

	fimc_hw_set_prescaler(ctx);
	fimc_hw_set_mainscaler(ctx);
	fimc_hw_set_target_format(ctx);
	fimc_hw_set_rotation(ctx);
	fimc_hw_set_effect(ctx);
	fimc_prepare_dma_offset(ctx, &ctx->d_frame);
	fimc_hw_set_out_dma(ctx);
	if (fimc->variant->has_alpha)
		fimc_hw_set_rgb_alpha(ctx);

	clear_bit(ST_CAPT_APPLY_CFG, &fimc->state);
	return ret;
}

void fimc_capture_irq_handler(struct fimc_dev *fimc, int deq_buf)
{
	struct fimc_vid_cap *cap = &fimc->vid_cap;
	struct fimc_vid_buffer *v_buf;
	struct timeval *tv;
	struct timespec ts;

	if (test_and_clear_bit(ST_CAPT_SHUT, &fimc->state)) {
		wake_up(&fimc->irq_queue);
		goto done;
	}

	if (!list_empty(&cap->active_buf_q) &&
	    test_bit(ST_CAPT_RUN, &fimc->state) && deq_buf) {
		ktime_get_real_ts(&ts);

		v_buf = fimc_active_queue_pop(cap);

		tv = &v_buf->vb.v4l2_buf.timestamp;
		tv->tv_sec = ts.tv_sec;
		tv->tv_usec = ts.tv_nsec / NSEC_PER_USEC;
		v_buf->vb.v4l2_buf.sequence = cap->frame_count++;

		vb2_buffer_done(&v_buf->vb, VB2_BUF_STATE_DONE);
	}

	if (!list_empty(&cap->pending_buf_q)) {

		v_buf = fimc_pending_queue_pop(cap);
		fimc_hw_set_output_addr(fimc, &v_buf->paddr, cap->buf_index);
		v_buf->index = cap->buf_index;

		/* Move the buffer to the capture active queue */
		fimc_active_queue_add(cap, v_buf);

		dbg("next frame: %d, done frame: %d",
		    fimc_hw_get_frame_index(fimc), v_buf->index);

		if (++cap->buf_index >= FIMC_MAX_OUT_BUFS)
			cap->buf_index = 0;
	}

	if (cap->active_buf_cnt == 0) {
		if (deq_buf)
			clear_bit(ST_CAPT_RUN, &fimc->state);

		if (++cap->buf_index >= FIMC_MAX_OUT_BUFS)
			cap->buf_index = 0;
	} else {
		set_bit(ST_CAPT_RUN, &fimc->state);
	}

	if (test_bit(ST_CAPT_APPLY_CFG, &fimc->state))
		fimc_capture_config_update(cap->ctx);
done:
	if (cap->active_buf_cnt == 1) {
		fimc_deactivate_capture(fimc);
		clear_bit(ST_CAPT_STREAM, &fimc->state);
	}

	dbg("frame: %d, active_buf_cnt: %d",
	    fimc_hw_get_frame_index(fimc), cap->active_buf_cnt);
}


static int start_streaming(struct vb2_queue *q, unsigned int count)
{
	struct fimc_ctx *ctx = q->drv_priv;
	struct fimc_dev *fimc = ctx->fimc_dev;
	struct fimc_vid_cap *vid_cap = &fimc->vid_cap;
	int min_bufs;
	int ret;

	vid_cap->frame_count = 0;

	ret = fimc_capture_hw_init(fimc);
	if (ret) {
		fimc_capture_state_cleanup(fimc, false);
		return ret;
	}

	set_bit(ST_CAPT_PEND, &fimc->state);

	min_bufs = fimc->vid_cap.reqbufs_count > 1 ? 2 : 1;

	if (vid_cap->active_buf_cnt >= min_bufs &&
	    !test_and_set_bit(ST_CAPT_STREAM, &fimc->state)) {
		fimc_activate_capture(ctx);

		if (!test_and_set_bit(ST_CAPT_ISP_STREAM, &fimc->state))
			fimc_pipeline_s_stream(&fimc->pipeline, 1);
	}

	return 0;
}

static int stop_streaming(struct vb2_queue *q)
{
	struct fimc_ctx *ctx = q->drv_priv;
	struct fimc_dev *fimc = ctx->fimc_dev;

	if (!fimc_capture_active(fimc))
		return -EINVAL;

	return fimc_stop_capture(fimc, false);
}

int fimc_capture_suspend(struct fimc_dev *fimc)
{
	bool suspend = fimc_capture_busy(fimc);

	int ret = fimc_stop_capture(fimc, suspend);
	if (ret)
		return ret;
	return fimc_pipeline_shutdown(&fimc->pipeline);
}

static void buffer_queue(struct vb2_buffer *vb);

int fimc_capture_resume(struct fimc_dev *fimc)
{
	struct fimc_vid_cap *vid_cap = &fimc->vid_cap;
	struct fimc_vid_buffer *buf;
	int i;

	if (!test_and_clear_bit(ST_CAPT_SUSPENDED, &fimc->state))
		return 0;

	INIT_LIST_HEAD(&fimc->vid_cap.active_buf_q);
	vid_cap->buf_index = 0;
	fimc_pipeline_initialize(&fimc->pipeline, &vid_cap->vfd->entity,
				 false);
	fimc_capture_hw_init(fimc);

	clear_bit(ST_CAPT_SUSPENDED, &fimc->state);

	for (i = 0; i < vid_cap->reqbufs_count; i++) {
		if (list_empty(&vid_cap->pending_buf_q))
			break;
		buf = fimc_pending_queue_pop(vid_cap);
		buffer_queue(&buf->vb);
	}
	return 0;

}

static int queue_setup(struct vb2_queue *vq, const struct v4l2_format *pfmt,
		       unsigned int *num_buffers, unsigned int *num_planes,
		       unsigned int sizes[], void *allocators[])
{
	const struct v4l2_pix_format_mplane *pixm = NULL;
	struct fimc_ctx *ctx = vq->drv_priv;
	struct fimc_frame *frame = &ctx->d_frame;
	struct fimc_fmt *fmt = frame->fmt;
	unsigned long wh;
	int i;

	if (pfmt) {
		pixm = &pfmt->fmt.pix_mp;
		fmt = fimc_find_format(&pixm->pixelformat, NULL,
				       FMT_FLAGS_CAM | FMT_FLAGS_M2M, -1);
		wh = pixm->width * pixm->height;
	} else {
		wh = frame->f_width * frame->f_height;
	}

	if (fmt == NULL)
		return -EINVAL;

	*num_planes = fmt->memplanes;

	for (i = 0; i < fmt->memplanes; i++) {
		unsigned int size = (wh * fmt->depth[i]) / 8;
		if (pixm)
			sizes[i] = max(size, pixm->plane_fmt[i].sizeimage);
		else
			sizes[i] = max_t(u32, size, frame->payload[i]);

		allocators[i] = ctx->fimc_dev->alloc_ctx;
	}

	return 0;
}

static int buffer_prepare(struct vb2_buffer *vb)
{
	struct vb2_queue *vq = vb->vb2_queue;
	struct fimc_ctx *ctx = vq->drv_priv;
	int i;

	if (ctx->d_frame.fmt == NULL)
		return -EINVAL;

	for (i = 0; i < ctx->d_frame.fmt->memplanes; i++) {
		unsigned long size = ctx->d_frame.payload[i];

		if (vb2_plane_size(vb, i) < size) {
			v4l2_err(ctx->fimc_dev->vid_cap.vfd,
				 "User buffer too small (%ld < %ld)\n",
				 vb2_plane_size(vb, i), size);
			return -EINVAL;
		}
		vb2_set_plane_payload(vb, i, size);
	}

	return 0;
}

static void buffer_queue(struct vb2_buffer *vb)
{
	struct fimc_vid_buffer *buf
		= container_of(vb, struct fimc_vid_buffer, vb);
	struct fimc_ctx *ctx = vb2_get_drv_priv(vb->vb2_queue);
	struct fimc_dev *fimc = ctx->fimc_dev;
	struct fimc_vid_cap *vid_cap = &fimc->vid_cap;
	unsigned long flags;
	int min_bufs;

	spin_lock_irqsave(&fimc->slock, flags);
	fimc_prepare_addr(ctx, &buf->vb, &ctx->d_frame, &buf->paddr);

	if (!test_bit(ST_CAPT_SUSPENDED, &fimc->state) &&
	    !test_bit(ST_CAPT_STREAM, &fimc->state) &&
	    vid_cap->active_buf_cnt < FIMC_MAX_OUT_BUFS) {
		/* Setup the buffer directly for processing. */
		int buf_id = (vid_cap->reqbufs_count == 1) ? -1 :
				vid_cap->buf_index;

		fimc_hw_set_output_addr(fimc, &buf->paddr, buf_id);
		buf->index = vid_cap->buf_index;
		fimc_active_queue_add(vid_cap, buf);

		if (++vid_cap->buf_index >= FIMC_MAX_OUT_BUFS)
			vid_cap->buf_index = 0;
	} else {
		fimc_pending_queue_add(vid_cap, buf);
	}

	min_bufs = vid_cap->reqbufs_count > 1 ? 2 : 1;


	if (vb2_is_streaming(&vid_cap->vbq) &&
	    vid_cap->active_buf_cnt >= min_bufs &&
	    !test_and_set_bit(ST_CAPT_STREAM, &fimc->state)) {
		fimc_activate_capture(ctx);
		spin_unlock_irqrestore(&fimc->slock, flags);

		if (!test_and_set_bit(ST_CAPT_ISP_STREAM, &fimc->state))
			fimc_pipeline_s_stream(&fimc->pipeline, 1);
		return;
	}
	spin_unlock_irqrestore(&fimc->slock, flags);
}

static void fimc_lock(struct vb2_queue *vq)
{
	struct fimc_ctx *ctx = vb2_get_drv_priv(vq);
	mutex_lock(&ctx->fimc_dev->lock);
}

static void fimc_unlock(struct vb2_queue *vq)
{
	struct fimc_ctx *ctx = vb2_get_drv_priv(vq);
	mutex_unlock(&ctx->fimc_dev->lock);
}

static struct vb2_ops fimc_capture_qops = {
	.queue_setup		= queue_setup,
	.buf_prepare		= buffer_prepare,
	.buf_queue		= buffer_queue,
	.wait_prepare		= fimc_unlock,
	.wait_finish		= fimc_lock,
	.start_streaming	= start_streaming,
	.stop_streaming		= stop_streaming,
};

/**
 * fimc_capture_ctrls_create - initialize the control handler
 * Initialize the capture video node control handler and fill it
 * with the FIMC controls. Inherit any sensor's controls if the
 * 'user_subdev_api' flag is false (default behaviour).
 * This function need to be called with the graph mutex held.
 */
int fimc_capture_ctrls_create(struct fimc_dev *fimc)
{
	struct fimc_vid_cap *vid_cap = &fimc->vid_cap;
	int ret;

	if (WARN_ON(vid_cap->ctx == NULL))
		return -ENXIO;
	if (vid_cap->ctx->ctrls.ready)
		return 0;

	ret = fimc_ctrls_create(vid_cap->ctx);
	if (ret || vid_cap->user_subdev_api || !vid_cap->ctx->ctrls.ready)
		return ret;

	return v4l2_ctrl_add_handler(&vid_cap->ctx->ctrls.handler,
		    fimc->pipeline.subdevs[IDX_SENSOR]->ctrl_handler);
}

static int fimc_capture_set_default_format(struct fimc_dev *fimc);

static int fimc_capture_open(struct file *file)
{
	struct fimc_dev *fimc = video_drvdata(file);
<<<<<<< HEAD
	int ret;

	dbg("pid: %d, state: 0x%lx", task_pid_nr(current), fimc->state);

=======
	int ret = -EBUSY;

	dbg("pid: %d, state: 0x%lx", task_pid_nr(current), fimc->state);

	if (mutex_lock_interruptible(&fimc->lock))
		return -ERESTARTSYS;

>>>>>>> adfe1560
	if (fimc_m2m_active(fimc))
		goto unlock;

	set_bit(ST_CAPT_BUSY, &fimc->state);
	ret = pm_runtime_get_sync(&fimc->pdev->dev);
	if (ret < 0)
<<<<<<< HEAD
		return ret;

	ret = v4l2_fh_open(file);
	if (ret)
		return ret;

	if (++fimc->vid_cap.refcnt != 1)
		return 0;

	ret = fimc_pipeline_initialize(&fimc->pipeline,
				       &fimc->vid_cap.vfd->entity, true);
	if (ret < 0) {
		clear_bit(ST_CAPT_BUSY, &fimc->state);
		pm_runtime_put_sync(&fimc->pdev->dev);
		fimc->vid_cap.refcnt--;
		v4l2_fh_release(file);
		return ret;
	}
	ret = fimc_capture_ctrls_create(fimc);

	if (!ret && !fimc->vid_cap.user_subdev_api)
		ret = fimc_capture_set_default_format(fimc);

=======
		goto unlock;

	ret = v4l2_fh_open(file);
	if (ret) {
		pm_runtime_put(&fimc->pdev->dev);
		goto unlock;
	}

	if (++fimc->vid_cap.refcnt == 1) {
		ret = fimc_pipeline_initialize(&fimc->pipeline,
				       &fimc->vid_cap.vfd->entity, true);

		if (!ret && !fimc->vid_cap.user_subdev_api)
			ret = fimc_capture_set_default_format(fimc);

		if (!ret)
			ret = fimc_capture_ctrls_create(fimc);

		if (ret < 0) {
			clear_bit(ST_CAPT_BUSY, &fimc->state);
			pm_runtime_put_sync(&fimc->pdev->dev);
			fimc->vid_cap.refcnt--;
			v4l2_fh_release(file);
		}
	}
unlock:
	mutex_unlock(&fimc->lock);
>>>>>>> adfe1560
	return ret;
}

static int fimc_capture_close(struct file *file)
{
	struct fimc_dev *fimc = video_drvdata(file);
	int ret;

	dbg("pid: %d, state: 0x%lx", task_pid_nr(current), fimc->state);

	if (mutex_lock_interruptible(&fimc->lock))
		return -ERESTARTSYS;

	if (--fimc->vid_cap.refcnt == 0) {
		clear_bit(ST_CAPT_BUSY, &fimc->state);
		fimc_stop_capture(fimc, false);
		fimc_pipeline_shutdown(&fimc->pipeline);
		clear_bit(ST_CAPT_SUSPENDED, &fimc->state);
	}

	pm_runtime_put(&fimc->pdev->dev);

	if (fimc->vid_cap.refcnt == 0) {
		vb2_queue_release(&fimc->vid_cap.vbq);
		fimc_ctrls_delete(fimc->vid_cap.ctx);
	}

	ret = v4l2_fh_release(file);

	mutex_unlock(&fimc->lock);
	return ret;
}

static unsigned int fimc_capture_poll(struct file *file,
				      struct poll_table_struct *wait)
{
	struct fimc_dev *fimc = video_drvdata(file);
	int ret;

	if (mutex_lock_interruptible(&fimc->lock))
		return POLL_ERR;

	ret = vb2_poll(&fimc->vid_cap.vbq, file, wait);
	mutex_unlock(&fimc->lock);

	return ret;
}

static int fimc_capture_mmap(struct file *file, struct vm_area_struct *vma)
{
	struct fimc_dev *fimc = video_drvdata(file);
	int ret;

	if (mutex_lock_interruptible(&fimc->lock))
		return -ERESTARTSYS;

	ret = vb2_mmap(&fimc->vid_cap.vbq, vma);
	mutex_unlock(&fimc->lock);

	return ret;
}

static const struct v4l2_file_operations fimc_capture_fops = {
	.owner		= THIS_MODULE,
	.open		= fimc_capture_open,
	.release	= fimc_capture_close,
	.poll		= fimc_capture_poll,
	.unlocked_ioctl	= video_ioctl2,
	.mmap		= fimc_capture_mmap,
};

/*
 * Format and crop negotiation helpers
 */

static struct fimc_fmt *fimc_capture_try_format(struct fimc_ctx *ctx,
						u32 *width, u32 *height,
						u32 *code, u32 *fourcc, int pad)
{
	bool rotation = ctx->rotation == 90 || ctx->rotation == 270;
	struct fimc_dev *fimc = ctx->fimc_dev;
	struct fimc_variant *var = fimc->variant;
	struct fimc_pix_limit *pl = var->pix_limit;
	struct fimc_frame *dst = &ctx->d_frame;
	u32 depth, min_w, max_w, min_h, align_h = 3;
	u32 mask = FMT_FLAGS_CAM;
	struct fimc_fmt *ffmt;

	/* Color conversion from/to JPEG is not supported */
	if (code && ctx->s_frame.fmt && pad == FIMC_SD_PAD_SOURCE &&
	    fimc_fmt_is_jpeg(ctx->s_frame.fmt->color))
		*code = V4L2_MBUS_FMT_JPEG_1X8;

	if (fourcc && *fourcc != V4L2_PIX_FMT_JPEG && pad != FIMC_SD_PAD_SINK)
		mask |= FMT_FLAGS_M2M;

	ffmt = fimc_find_format(fourcc, code, mask, 0);
	if (WARN_ON(!ffmt))
		return NULL;
	if (code)
		*code = ffmt->mbus_code;
	if (fourcc)
		*fourcc = ffmt->fourcc;

	if (pad == FIMC_SD_PAD_SINK) {
		max_w = fimc_fmt_is_jpeg(ffmt->color) ?
			pl->scaler_dis_w : pl->scaler_en_w;
		/* Apply the camera input interface pixel constraints */
		v4l_bound_align_image(width, max_t(u32, *width, 32), max_w, 4,
				      height, max_t(u32, *height, 32),
				      FIMC_CAMIF_MAX_HEIGHT,
				      fimc_fmt_is_jpeg(ffmt->color) ? 3 : 1,
				      0);
		return ffmt;
	}
	/* Can't scale or crop in transparent (JPEG) transfer mode */
	if (fimc_fmt_is_jpeg(ffmt->color)) {
		*width  = ctx->s_frame.f_width;
		*height = ctx->s_frame.f_height;
		return ffmt;
	}
	/* Apply the scaler and the output DMA constraints */
	max_w = rotation ? pl->out_rot_en_w : pl->out_rot_dis_w;
	if (ctx->state & FIMC_COMPOSE) {
		min_w = dst->offs_h + dst->width;
		min_h = dst->offs_v + dst->height;
	} else {
		min_w = var->min_out_pixsize;
		min_h = var->min_out_pixsize;
	}
	if (var->min_vsize_align == 1 && !rotation)
		align_h = fimc_fmt_is_rgb(ffmt->color) ? 0 : 1;

	depth = fimc_get_format_depth(ffmt);
	v4l_bound_align_image(width, min_w, max_w,
			      ffs(var->min_out_pixsize) - 1,
			      height, min_h, FIMC_CAMIF_MAX_HEIGHT,
			      align_h,
			      64/(ALIGN(depth, 8)));

	dbg("pad%d: code: 0x%x, %dx%d. dst fmt: %dx%d",
	    pad, code ? *code : 0, *width, *height,
	    dst->f_width, dst->f_height);

	return ffmt;
}

static void fimc_capture_try_selection(struct fimc_ctx *ctx,
				       struct v4l2_rect *r,
				       int target)
{
	bool rotate = ctx->rotation == 90 || ctx->rotation == 270;
	struct fimc_dev *fimc = ctx->fimc_dev;
	struct fimc_variant *var = fimc->variant;
	struct fimc_pix_limit *pl = var->pix_limit;
	struct fimc_frame *sink = &ctx->s_frame;
	u32 max_w, max_h, min_w = 0, min_h = 0, min_sz;
	u32 align_sz = 0, align_h = 4;
	u32 max_sc_h, max_sc_v;

	/* In JPEG transparent transfer mode cropping is not supported */
	if (fimc_fmt_is_jpeg(ctx->d_frame.fmt->color)) {
		r->width  = sink->f_width;
		r->height = sink->f_height;
		r->left   = r->top = 0;
		return;
	}
	if (target == V4L2_SEL_TGT_COMPOSE) {
		if (ctx->rotation != 90 && ctx->rotation != 270)
			align_h = 1;
		max_sc_h = min(SCALER_MAX_HRATIO, 1 << (ffs(sink->width) - 3));
		max_sc_v = min(SCALER_MAX_VRATIO, 1 << (ffs(sink->height) - 1));
		min_sz = var->min_out_pixsize;
	} else {
		u32 depth = fimc_get_format_depth(sink->fmt);
		align_sz = 64/ALIGN(depth, 8);
		min_sz = var->min_inp_pixsize;
		min_w = min_h = min_sz;
		max_sc_h = max_sc_v = 1;
	}
	/*
	 * For the compose rectangle the following constraints must be met:
	 * - it must fit in the sink pad format rectangle (f_width/f_height);
	 * - maximum downscaling ratio is 64;
	 * - maximum crop size depends if the rotator is used or not;
	 * - the sink pad format width/height must be 4 multiple of the
	 *   prescaler ratios determined by sink pad size and source pad crop,
	 *   the prescaler ratio is returned by fimc_get_scaler_factor().
	 */
	max_w = min_t(u32,
		      rotate ? pl->out_rot_en_w : pl->out_rot_dis_w,
		      rotate ? sink->f_height : sink->f_width);
	max_h = min_t(u32, FIMC_CAMIF_MAX_HEIGHT, sink->f_height);

	if (target == V4L2_SEL_TGT_COMPOSE) {
		min_w = min_t(u32, max_w, sink->f_width / max_sc_h);
		min_h = min_t(u32, max_h, sink->f_height / max_sc_v);
		if (rotate) {
			swap(max_sc_h, max_sc_v);
			swap(min_w, min_h);
		}
	}
	v4l_bound_align_image(&r->width, min_w, max_w, ffs(min_sz) - 1,
			      &r->height, min_h, max_h, align_h,
			      align_sz);
	/* Adjust left/top if crop/compose rectangle is out of bounds */
	r->left = clamp_t(u32, r->left, 0, sink->f_width - r->width);
	r->top  = clamp_t(u32, r->top, 0, sink->f_height - r->height);
	r->left = round_down(r->left, var->hor_offs_align);

	dbg("target %#x: (%d,%d)/%dx%d, sink fmt: %dx%d",
	    target, r->left, r->top, r->width, r->height,
	    sink->f_width, sink->f_height);
}

/*
 * The video node ioctl operations
 */
static int fimc_vidioc_querycap_capture(struct file *file, void *priv,
					struct v4l2_capability *cap)
{
	struct fimc_dev *fimc = video_drvdata(file);

	strncpy(cap->driver, fimc->pdev->name, sizeof(cap->driver) - 1);
	strncpy(cap->card, fimc->pdev->name, sizeof(cap->card) - 1);
	cap->bus_info[0] = 0;
	cap->capabilities = V4L2_CAP_STREAMING | V4L2_CAP_VIDEO_CAPTURE_MPLANE;

	return 0;
}

static int fimc_cap_enum_fmt_mplane(struct file *file, void *priv,
				    struct v4l2_fmtdesc *f)
{
	struct fimc_fmt *fmt;

	fmt = fimc_find_format(NULL, NULL, FMT_FLAGS_CAM | FMT_FLAGS_M2M,
			       f->index);
	if (!fmt)
		return -EINVAL;
	strncpy(f->description, fmt->name, sizeof(f->description) - 1);
	f->pixelformat = fmt->fourcc;
	if (fmt->fourcc == V4L2_MBUS_FMT_JPEG_1X8)
		f->flags |= V4L2_FMT_FLAG_COMPRESSED;
	return 0;
}

/**
 * fimc_pipeline_try_format - negotiate and/or set formats at pipeline
 *                            elements
 * @ctx: FIMC capture context
 * @tfmt: media bus format to try/set on subdevs
 * @fmt_id: fimc pixel format id corresponding to returned @tfmt (output)
 * @set: true to set format on subdevs, false to try only
 */
static int fimc_pipeline_try_format(struct fimc_ctx *ctx,
				    struct v4l2_mbus_framefmt *tfmt,
				    struct fimc_fmt **fmt_id,
				    bool set)
{
	struct fimc_dev *fimc = ctx->fimc_dev;
	struct v4l2_subdev *sd = fimc->pipeline.subdevs[IDX_SENSOR];
	struct v4l2_subdev *csis = fimc->pipeline.subdevs[IDX_CSIS];
	struct v4l2_subdev_format sfmt;
	struct v4l2_mbus_framefmt *mf = &sfmt.format;
	struct fimc_fmt *ffmt = NULL;
	int ret, i = 0;

	if (WARN_ON(!sd || !tfmt))
		return -EINVAL;

	memset(&sfmt, 0, sizeof(sfmt));
	sfmt.format = *tfmt;

	sfmt.which = set ? V4L2_SUBDEV_FORMAT_ACTIVE : V4L2_SUBDEV_FORMAT_TRY;
	while (1) {
		ffmt = fimc_find_format(NULL, mf->code != 0 ? &mf->code : NULL,
					FMT_FLAGS_CAM, i++);
		if (ffmt == NULL) {
			/*
			 * Notify user-space if common pixel code for
			 * host and sensor does not exist.
			 */
			return -EINVAL;
		}
		mf->code = tfmt->code = ffmt->mbus_code;

		ret = v4l2_subdev_call(sd, pad, set_fmt, NULL, &sfmt);
		if (ret)
			return ret;
		if (mf->code != tfmt->code) {
			mf->code = 0;
			continue;
		}
		if (mf->width != tfmt->width || mf->height != tfmt->height) {
			u32 fcc = ffmt->fourcc;
			tfmt->width  = mf->width;
			tfmt->height = mf->height;
			ffmt = fimc_capture_try_format(ctx,
					       &tfmt->width, &tfmt->height,
					       NULL, &fcc, FIMC_SD_PAD_SOURCE);
			if (ffmt && ffmt->mbus_code)
				mf->code = ffmt->mbus_code;
			if (mf->width != tfmt->width ||
			    mf->height != tfmt->height)
				continue;
			tfmt->code = mf->code;
		}
		if (csis)
			ret = v4l2_subdev_call(csis, pad, set_fmt, NULL, &sfmt);

		if (mf->code == tfmt->code &&
		    mf->width == tfmt->width && mf->height == tfmt->height)
			break;
	}

	if (fmt_id && ffmt)
		*fmt_id = ffmt;
	*tfmt = *mf;

	dbg("code: 0x%x, %dx%d, %p", mf->code, mf->width, mf->height, ffmt);
	return 0;
}

static int fimc_cap_g_fmt_mplane(struct file *file, void *fh,
				 struct v4l2_format *f)
{
	struct fimc_dev *fimc = video_drvdata(file);
	struct fimc_ctx *ctx = fimc->vid_cap.ctx;

	return fimc_fill_format(&ctx->d_frame, f);
}

static int fimc_cap_try_fmt_mplane(struct file *file, void *fh,
				   struct v4l2_format *f)
{
	struct v4l2_pix_format_mplane *pix = &f->fmt.pix_mp;
	struct fimc_dev *fimc = video_drvdata(file);
	struct fimc_ctx *ctx = fimc->vid_cap.ctx;
	struct v4l2_mbus_framefmt mf;
	struct fimc_fmt *ffmt = NULL;

	if (pix->pixelformat == V4L2_PIX_FMT_JPEG) {
		fimc_capture_try_format(ctx, &pix->width, &pix->height,
					NULL, &pix->pixelformat,
					FIMC_SD_PAD_SINK);
		ctx->s_frame.f_width  = pix->width;
		ctx->s_frame.f_height = pix->height;
	}
	ffmt = fimc_capture_try_format(ctx, &pix->width, &pix->height,
				       NULL, &pix->pixelformat,
				       FIMC_SD_PAD_SOURCE);
	if (!ffmt)
		return -EINVAL;

	if (!fimc->vid_cap.user_subdev_api) {
		mf.width  = pix->width;
		mf.height = pix->height;
		mf.code   = ffmt->mbus_code;
		fimc_md_graph_lock(fimc);
		fimc_pipeline_try_format(ctx, &mf, &ffmt, false);
		fimc_md_graph_unlock(fimc);

		pix->width	 = mf.width;
		pix->height	 = mf.height;
		if (ffmt)
			pix->pixelformat = ffmt->fourcc;
	}

	fimc_adjust_mplane_format(ffmt, pix->width, pix->height, pix);
	return 0;
}

static void fimc_capture_mark_jpeg_xfer(struct fimc_ctx *ctx, bool jpeg)
{
	ctx->scaler.enabled = !jpeg;
	fimc_ctrls_activate(ctx, !jpeg);

	if (jpeg)
		set_bit(ST_CAPT_JPEG, &ctx->fimc_dev->state);
	else
		clear_bit(ST_CAPT_JPEG, &ctx->fimc_dev->state);
}

static int fimc_capture_set_format(struct fimc_dev *fimc, struct v4l2_format *f)
{
	struct fimc_ctx *ctx = fimc->vid_cap.ctx;
	struct v4l2_pix_format_mplane *pix = &f->fmt.pix_mp;
	struct v4l2_mbus_framefmt *mf = &fimc->vid_cap.mf;
	struct fimc_frame *ff = &ctx->d_frame;
	struct fimc_fmt *s_fmt = NULL;
	int ret, i;

	if (vb2_is_busy(&fimc->vid_cap.vbq))
		return -EBUSY;

	/* Pre-configure format at camera interface input, for JPEG only */
	if (pix->pixelformat == V4L2_PIX_FMT_JPEG) {
		fimc_capture_try_format(ctx, &pix->width, &pix->height,
					NULL, &pix->pixelformat,
					FIMC_SD_PAD_SINK);
		ctx->s_frame.f_width  = pix->width;
		ctx->s_frame.f_height = pix->height;
	}
	/* Try the format at the scaler and the DMA output */
	ff->fmt = fimc_capture_try_format(ctx, &pix->width, &pix->height,
					  NULL, &pix->pixelformat,
					  FIMC_SD_PAD_SOURCE);
	if (!ff->fmt)
		return -EINVAL;

	/* Update RGB Alpha control state and value range */
	fimc_alpha_ctrl_update(ctx);

	/* Try to match format at the host and the sensor */
	if (!fimc->vid_cap.user_subdev_api) {
		mf->code   = ff->fmt->mbus_code;
		mf->width  = pix->width;
		mf->height = pix->height;

		fimc_md_graph_lock(fimc);
		ret = fimc_pipeline_try_format(ctx, mf, &s_fmt, true);
		fimc_md_graph_unlock(fimc);
		if (ret)
			return ret;
		pix->width  = mf->width;
		pix->height = mf->height;
	}

	fimc_adjust_mplane_format(ff->fmt, pix->width, pix->height, pix);
	for (i = 0; i < ff->fmt->colplanes; i++)
		ff->payload[i] = pix->plane_fmt[i].sizeimage;

	set_frame_bounds(ff, pix->width, pix->height);
	/* Reset the composition rectangle if not yet configured */
	if (!(ctx->state & FIMC_COMPOSE))
		set_frame_crop(ff, 0, 0, pix->width, pix->height);

	fimc_capture_mark_jpeg_xfer(ctx, fimc_fmt_is_jpeg(ff->fmt->color));

	/* Reset cropping and set format at the camera interface input */
	if (!fimc->vid_cap.user_subdev_api) {
		ctx->s_frame.fmt = s_fmt;
		set_frame_bounds(&ctx->s_frame, pix->width, pix->height);
		set_frame_crop(&ctx->s_frame, 0, 0, pix->width, pix->height);
	}

	return ret;
}

static int fimc_cap_s_fmt_mplane(struct file *file, void *priv,
				 struct v4l2_format *f)
{
	struct fimc_dev *fimc = video_drvdata(file);

	return fimc_capture_set_format(fimc, f);
}

static int fimc_cap_enum_input(struct file *file, void *priv,
			       struct v4l2_input *i)
{
	struct fimc_dev *fimc = video_drvdata(file);
	struct v4l2_subdev *sd = fimc->pipeline.subdevs[IDX_SENSOR];

	if (i->index != 0)
		return -EINVAL;

	i->type = V4L2_INPUT_TYPE_CAMERA;
	if (sd)
		strlcpy(i->name, sd->name, sizeof(i->name));
	return 0;
}

static int fimc_cap_s_input(struct file *file, void *priv, unsigned int i)
{
	return i == 0 ? i : -EINVAL;
}

static int fimc_cap_g_input(struct file *file, void *priv, unsigned int *i)
{
	*i = 0;
	return 0;
}

/**
 * fimc_pipeline_validate - check for formats inconsistencies
 *                          between source and sink pad of each link
 *
 * Return 0 if all formats match or -EPIPE otherwise.
 */
static int fimc_pipeline_validate(struct fimc_dev *fimc)
{
	struct v4l2_subdev_format sink_fmt, src_fmt;
	struct fimc_vid_cap *vid_cap = &fimc->vid_cap;
	struct v4l2_subdev *sd;
	struct media_pad *pad;
	int ret;

	/* Start with the video capture node pad */
	pad = media_entity_remote_source(&vid_cap->vd_pad);
	if (pad == NULL)
		return -EPIPE;
	/* FIMC.{N} subdevice */
	sd = media_entity_to_v4l2_subdev(pad->entity);

	while (1) {
		/* Retrieve format at the sink pad */
		pad = &sd->entity.pads[0];
		if (!(pad->flags & MEDIA_PAD_FL_SINK))
			break;
		/* Don't call FIMC subdev operation to avoid nested locking */
		if (sd == &fimc->vid_cap.subdev) {
			struct fimc_frame *ff = &vid_cap->ctx->s_frame;
			sink_fmt.format.width = ff->f_width;
			sink_fmt.format.height = ff->f_height;
			sink_fmt.format.code = ff->fmt ? ff->fmt->mbus_code : 0;
		} else {
			sink_fmt.pad = pad->index;
			sink_fmt.which = V4L2_SUBDEV_FORMAT_ACTIVE;
			ret = v4l2_subdev_call(sd, pad, get_fmt, NULL, &sink_fmt);
			if (ret < 0 && ret != -ENOIOCTLCMD)
				return -EPIPE;
		}
		/* Retrieve format at the source pad */
		pad = media_entity_remote_source(pad);
		if (pad == NULL ||
		    media_entity_type(pad->entity) != MEDIA_ENT_T_V4L2_SUBDEV)
			break;

		sd = media_entity_to_v4l2_subdev(pad->entity);
		src_fmt.pad = pad->index;
		src_fmt.which = V4L2_SUBDEV_FORMAT_ACTIVE;
		ret = v4l2_subdev_call(sd, pad, get_fmt, NULL, &src_fmt);
		if (ret < 0 && ret != -ENOIOCTLCMD)
			return -EPIPE;

		if (src_fmt.format.width != sink_fmt.format.width ||
		    src_fmt.format.height != sink_fmt.format.height ||
		    src_fmt.format.code != sink_fmt.format.code)
			return -EPIPE;
	}
	return 0;
}

static int fimc_cap_streamon(struct file *file, void *priv,
			     enum v4l2_buf_type type)
{
	struct fimc_dev *fimc = video_drvdata(file);
	struct fimc_pipeline *p = &fimc->pipeline;
	struct v4l2_subdev *sd = p->subdevs[IDX_SENSOR];
	int ret;

	if (fimc_capture_active(fimc))
		return -EBUSY;

	ret = media_entity_pipeline_start(&sd->entity, p->m_pipeline);
	if (ret < 0)
		return ret;

	if (fimc->vid_cap.user_subdev_api) {
		ret = fimc_pipeline_validate(fimc);
		if (ret < 0) {
			media_entity_pipeline_stop(&sd->entity);
			return ret;
		}
	}
	return vb2_streamon(&fimc->vid_cap.vbq, type);
}

static int fimc_cap_streamoff(struct file *file, void *priv,
			    enum v4l2_buf_type type)
{
	struct fimc_dev *fimc = video_drvdata(file);
	struct v4l2_subdev *sd = fimc->pipeline.subdevs[IDX_SENSOR];
	int ret;

	ret = vb2_streamoff(&fimc->vid_cap.vbq, type);
	if (ret == 0)
		media_entity_pipeline_stop(&sd->entity);
	return ret;
}

static int fimc_cap_reqbufs(struct file *file, void *priv,
			    struct v4l2_requestbuffers *reqbufs)
{
	struct fimc_dev *fimc = video_drvdata(file);
	int ret = vb2_reqbufs(&fimc->vid_cap.vbq, reqbufs);

	if (!ret)
		fimc->vid_cap.reqbufs_count = reqbufs->count;
	return ret;
}

static int fimc_cap_querybuf(struct file *file, void *priv,
			   struct v4l2_buffer *buf)
{
	struct fimc_dev *fimc = video_drvdata(file);

	return vb2_querybuf(&fimc->vid_cap.vbq, buf);
}

static int fimc_cap_qbuf(struct file *file, void *priv,
			  struct v4l2_buffer *buf)
{
	struct fimc_dev *fimc = video_drvdata(file);

	return vb2_qbuf(&fimc->vid_cap.vbq, buf);
}

static int fimc_cap_dqbuf(struct file *file, void *priv,
			   struct v4l2_buffer *buf)
{
	struct fimc_dev *fimc = video_drvdata(file);

	return vb2_dqbuf(&fimc->vid_cap.vbq, buf, file->f_flags & O_NONBLOCK);
}

static int fimc_cap_create_bufs(struct file *file, void *priv,
				struct v4l2_create_buffers *create)
{
	struct fimc_dev *fimc = video_drvdata(file);

	return vb2_create_bufs(&fimc->vid_cap.vbq, create);
}

static int fimc_cap_prepare_buf(struct file *file, void *priv,
				struct v4l2_buffer *b)
{
	struct fimc_dev *fimc = video_drvdata(file);

	return vb2_prepare_buf(&fimc->vid_cap.vbq, b);
}

static int fimc_cap_g_selection(struct file *file, void *fh,
				struct v4l2_selection *s)
{
	struct fimc_dev *fimc = video_drvdata(file);
	struct fimc_ctx *ctx = fimc->vid_cap.ctx;
	struct fimc_frame *f = &ctx->s_frame;

	if (s->type != V4L2_BUF_TYPE_VIDEO_CAPTURE_MPLANE)
		return -EINVAL;

	switch (s->target) {
	case V4L2_SEL_TGT_COMPOSE_DEFAULT:
	case V4L2_SEL_TGT_COMPOSE_BOUNDS:
		f = &ctx->d_frame;
	case V4L2_SEL_TGT_CROP_BOUNDS:
	case V4L2_SEL_TGT_CROP_DEFAULT:
		s->r.left = 0;
		s->r.top = 0;
		s->r.width = f->o_width;
		s->r.height = f->o_height;
		return 0;

	case V4L2_SEL_TGT_COMPOSE:
		f = &ctx->d_frame;
	case V4L2_SEL_TGT_CROP:
		s->r.left = f->offs_h;
		s->r.top = f->offs_v;
		s->r.width = f->width;
		s->r.height = f->height;
		return 0;
	}

	return -EINVAL;
}

/* Return 1 if rectangle a is enclosed in rectangle b, or 0 otherwise. */
static int enclosed_rectangle(struct v4l2_rect *a, struct v4l2_rect *b)
{
	if (a->left < b->left || a->top < b->top)
		return 0;
	if (a->left + a->width > b->left + b->width)
		return 0;
	if (a->top + a->height > b->top + b->height)
		return 0;

	return 1;
}

static int fimc_cap_s_selection(struct file *file, void *fh,
				struct v4l2_selection *s)
{
	struct fimc_dev *fimc = video_drvdata(file);
	struct fimc_ctx *ctx = fimc->vid_cap.ctx;
	struct v4l2_rect rect = s->r;
	struct fimc_frame *f;
	unsigned long flags;

	if (s->type != V4L2_BUF_TYPE_VIDEO_CAPTURE_MPLANE)
		return -EINVAL;

	if (s->target == V4L2_SEL_TGT_COMPOSE)
		f = &ctx->d_frame;
	else if (s->target == V4L2_SEL_TGT_CROP)
		f = &ctx->s_frame;
	else
		return -EINVAL;

	fimc_capture_try_selection(ctx, &rect, s->target);

	if (s->flags & V4L2_SEL_FLAG_LE &&
	    !enclosed_rectangle(&rect, &s->r))
		return -ERANGE;

	if (s->flags & V4L2_SEL_FLAG_GE &&
	    !enclosed_rectangle(&s->r, &rect))
		return -ERANGE;

	s->r = rect;
	spin_lock_irqsave(&fimc->slock, flags);
	set_frame_crop(f, s->r.left, s->r.top, s->r.width,
		       s->r.height);
	spin_unlock_irqrestore(&fimc->slock, flags);

	set_bit(ST_CAPT_APPLY_CFG, &fimc->state);
	return 0;
}

static const struct v4l2_ioctl_ops fimc_capture_ioctl_ops = {
	.vidioc_querycap		= fimc_vidioc_querycap_capture,

	.vidioc_enum_fmt_vid_cap_mplane	= fimc_cap_enum_fmt_mplane,
	.vidioc_try_fmt_vid_cap_mplane	= fimc_cap_try_fmt_mplane,
	.vidioc_s_fmt_vid_cap_mplane	= fimc_cap_s_fmt_mplane,
	.vidioc_g_fmt_vid_cap_mplane	= fimc_cap_g_fmt_mplane,

	.vidioc_reqbufs			= fimc_cap_reqbufs,
	.vidioc_querybuf		= fimc_cap_querybuf,

	.vidioc_qbuf			= fimc_cap_qbuf,
	.vidioc_dqbuf			= fimc_cap_dqbuf,

	.vidioc_prepare_buf		= fimc_cap_prepare_buf,
	.vidioc_create_bufs		= fimc_cap_create_bufs,

	.vidioc_streamon		= fimc_cap_streamon,
	.vidioc_streamoff		= fimc_cap_streamoff,

	.vidioc_g_selection		= fimc_cap_g_selection,
	.vidioc_s_selection		= fimc_cap_s_selection,

	.vidioc_enum_input		= fimc_cap_enum_input,
	.vidioc_s_input			= fimc_cap_s_input,
	.vidioc_g_input			= fimc_cap_g_input,
};

/* Capture subdev media entity operations */
static int fimc_link_setup(struct media_entity *entity,
			   const struct media_pad *local,
			   const struct media_pad *remote, u32 flags)
{
	struct v4l2_subdev *sd = media_entity_to_v4l2_subdev(entity);
	struct fimc_dev *fimc = v4l2_get_subdevdata(sd);

	if (media_entity_type(remote->entity) != MEDIA_ENT_T_V4L2_SUBDEV)
		return -EINVAL;

	if (WARN_ON(fimc == NULL))
		return 0;

	dbg("%s --> %s, flags: 0x%x. input: 0x%x",
	    local->entity->name, remote->entity->name, flags,
	    fimc->vid_cap.input);

	if (flags & MEDIA_LNK_FL_ENABLED) {
		if (fimc->vid_cap.input != 0)
			return -EBUSY;
		fimc->vid_cap.input = sd->grp_id;
		return 0;
	}

	fimc->vid_cap.input = 0;
	return 0;
}

static const struct media_entity_operations fimc_sd_media_ops = {
	.link_setup = fimc_link_setup,
};

/**
 * fimc_sensor_notify - v4l2_device notification from a sensor subdev
 * @sd: pointer to a subdev generating the notification
 * @notification: the notification type, must be S5P_FIMC_TX_END_NOTIFY
 * @arg: pointer to an u32 type integer that stores the frame payload value
 *
 * The End Of Frame notification sent by sensor subdev in its still capture
 * mode. If there is only a single VSYNC generated by the sensor at the
 * beginning of a frame transmission, FIMC does not issue the LastIrq
 * (end of frame) interrupt. And this notification is used to complete the
 * frame capture and returning a buffer to user-space. Subdev drivers should
 * call this notification from their last 'End of frame capture' interrupt.
 */
void fimc_sensor_notify(struct v4l2_subdev *sd, unsigned int notification,
			void *arg)
{
	struct fimc_sensor_info	*sensor;
	struct fimc_vid_buffer *buf;
	struct fimc_md *fmd;
	struct fimc_dev *fimc;
	unsigned long flags;

	if (sd == NULL)
		return;

	sensor = v4l2_get_subdev_hostdata(sd);
	fmd = entity_to_fimc_mdev(&sd->entity);

	spin_lock_irqsave(&fmd->slock, flags);
	fimc = sensor ? sensor->host : NULL;

	if (fimc && arg && notification == S5P_FIMC_TX_END_NOTIFY &&
	    test_bit(ST_CAPT_PEND, &fimc->state)) {
		unsigned long irq_flags;
		spin_lock_irqsave(&fimc->slock, irq_flags);
		if (!list_empty(&fimc->vid_cap.active_buf_q)) {
			buf = list_entry(fimc->vid_cap.active_buf_q.next,
					 struct fimc_vid_buffer, list);
			vb2_set_plane_payload(&buf->vb, 0, *((u32 *)arg));
		}
		fimc_capture_irq_handler(fimc, 1);
		fimc_deactivate_capture(fimc);
		spin_unlock_irqrestore(&fimc->slock, irq_flags);
	}
	spin_unlock_irqrestore(&fmd->slock, flags);
}

static int fimc_subdev_enum_mbus_code(struct v4l2_subdev *sd,
				      struct v4l2_subdev_fh *fh,
				      struct v4l2_subdev_mbus_code_enum *code)
{
	struct fimc_fmt *fmt;

	fmt = fimc_find_format(NULL, NULL, FMT_FLAGS_CAM, code->index);
	if (!fmt)
		return -EINVAL;
	code->code = fmt->mbus_code;
	return 0;
}

static int fimc_subdev_get_fmt(struct v4l2_subdev *sd,
			       struct v4l2_subdev_fh *fh,
			       struct v4l2_subdev_format *fmt)
{
	struct fimc_dev *fimc = v4l2_get_subdevdata(sd);
	struct fimc_ctx *ctx = fimc->vid_cap.ctx;
	struct v4l2_mbus_framefmt *mf;
	struct fimc_frame *ff;

	if (fmt->which == V4L2_SUBDEV_FORMAT_TRY) {
		mf = v4l2_subdev_get_try_format(fh, fmt->pad);
		fmt->format = *mf;
		return 0;
	}
	mf = &fmt->format;
	mf->colorspace = V4L2_COLORSPACE_JPEG;
	ff = fmt->pad == FIMC_SD_PAD_SINK ? &ctx->s_frame : &ctx->d_frame;

	mutex_lock(&fimc->lock);
	/* The pixel code is same on both input and output pad */
	if (!WARN_ON(ctx->s_frame.fmt == NULL))
		mf->code = ctx->s_frame.fmt->mbus_code;
	mf->width  = ff->f_width;
	mf->height = ff->f_height;
	mutex_unlock(&fimc->lock);

	return 0;
}

static int fimc_subdev_set_fmt(struct v4l2_subdev *sd,
			       struct v4l2_subdev_fh *fh,
			       struct v4l2_subdev_format *fmt)
{
	struct fimc_dev *fimc = v4l2_get_subdevdata(sd);
	struct v4l2_mbus_framefmt *mf = &fmt->format;
	struct fimc_ctx *ctx = fimc->vid_cap.ctx;
	struct fimc_frame *ff;
	struct fimc_fmt *ffmt;

	dbg("pad%d: code: 0x%x, %dx%d",
	    fmt->pad, mf->code, mf->width, mf->height);

	if (fmt->pad == FIMC_SD_PAD_SOURCE &&
	    vb2_is_busy(&fimc->vid_cap.vbq))
		return -EBUSY;

	mutex_lock(&fimc->lock);
	ffmt = fimc_capture_try_format(ctx, &mf->width, &mf->height,
				       &mf->code, NULL, fmt->pad);
	mutex_unlock(&fimc->lock);
	mf->colorspace = V4L2_COLORSPACE_JPEG;

	if (fmt->which == V4L2_SUBDEV_FORMAT_TRY) {
		mf = v4l2_subdev_get_try_format(fh, fmt->pad);
		*mf = fmt->format;
		return 0;
	}
	/* Update RGB Alpha control state and value range */
	fimc_alpha_ctrl_update(ctx);

	fimc_capture_mark_jpeg_xfer(ctx, fimc_fmt_is_jpeg(ffmt->color));

	ff = fmt->pad == FIMC_SD_PAD_SINK ?
		&ctx->s_frame : &ctx->d_frame;

	mutex_lock(&fimc->lock);
	set_frame_bounds(ff, mf->width, mf->height);
	fimc->vid_cap.mf = *mf;
	ff->fmt = ffmt;

	/* Reset the crop rectangle if required. */
	if (!(fmt->pad == FIMC_SD_PAD_SOURCE && (ctx->state & FIMC_COMPOSE)))
		set_frame_crop(ff, 0, 0, mf->width, mf->height);

	if (fmt->pad == FIMC_SD_PAD_SINK)
		ctx->state &= ~FIMC_COMPOSE;
	mutex_unlock(&fimc->lock);
	return 0;
}

static int fimc_subdev_get_selection(struct v4l2_subdev *sd,
				     struct v4l2_subdev_fh *fh,
				     struct v4l2_subdev_selection *sel)
{
	struct fimc_dev *fimc = v4l2_get_subdevdata(sd);
	struct fimc_ctx *ctx = fimc->vid_cap.ctx;
	struct fimc_frame *f = &ctx->s_frame;
	struct v4l2_rect *r = &sel->r;
	struct v4l2_rect *try_sel;

	if (sel->pad != FIMC_SD_PAD_SINK)
		return -EINVAL;

	mutex_lock(&fimc->lock);

	switch (sel->target) {
	case V4L2_SEL_TGT_COMPOSE_BOUNDS:
		f = &ctx->d_frame;
	case V4L2_SEL_TGT_CROP_BOUNDS:
		r->width = f->o_width;
		r->height = f->o_height;
		r->left = 0;
		r->top = 0;
		mutex_unlock(&fimc->lock);
		return 0;

	case V4L2_SEL_TGT_CROP:
		try_sel = v4l2_subdev_get_try_crop(fh, sel->pad);
		break;
	case V4L2_SEL_TGT_COMPOSE:
		try_sel = v4l2_subdev_get_try_compose(fh, sel->pad);
		f = &ctx->d_frame;
		break;
	default:
		mutex_unlock(&fimc->lock);
		return -EINVAL;
	}

	if (sel->which == V4L2_SUBDEV_FORMAT_TRY) {
		sel->r = *try_sel;
	} else {
		r->left = f->offs_h;
		r->top = f->offs_v;
		r->width = f->width;
		r->height = f->height;
	}

	dbg("target %#x: l:%d, t:%d, %dx%d, f_w: %d, f_h: %d",
	    sel->pad, r->left, r->top, r->width, r->height,
	    f->f_width, f->f_height);

	mutex_unlock(&fimc->lock);
	return 0;
}

static int fimc_subdev_set_selection(struct v4l2_subdev *sd,
				     struct v4l2_subdev_fh *fh,
				     struct v4l2_subdev_selection *sel)
{
	struct fimc_dev *fimc = v4l2_get_subdevdata(sd);
	struct fimc_ctx *ctx = fimc->vid_cap.ctx;
	struct fimc_frame *f = &ctx->s_frame;
	struct v4l2_rect *r = &sel->r;
	struct v4l2_rect *try_sel;
	unsigned long flags;

	if (sel->pad != FIMC_SD_PAD_SINK)
		return -EINVAL;

	mutex_lock(&fimc->lock);
	fimc_capture_try_selection(ctx, r, V4L2_SEL_TGT_CROP);

	switch (sel->target) {
	case V4L2_SEL_TGT_COMPOSE_BOUNDS:
		f = &ctx->d_frame;
	case V4L2_SEL_TGT_CROP_BOUNDS:
		r->width = f->o_width;
		r->height = f->o_height;
		r->left = 0;
		r->top = 0;
		mutex_unlock(&fimc->lock);
		return 0;

	case V4L2_SEL_TGT_CROP:
		try_sel = v4l2_subdev_get_try_crop(fh, sel->pad);
		break;
	case V4L2_SEL_TGT_COMPOSE:
		try_sel = v4l2_subdev_get_try_compose(fh, sel->pad);
		f = &ctx->d_frame;
		break;
	default:
		mutex_unlock(&fimc->lock);
		return -EINVAL;
	}

	if (sel->which == V4L2_SUBDEV_FORMAT_TRY) {
		*try_sel = sel->r;
	} else {
		spin_lock_irqsave(&fimc->slock, flags);
		set_frame_crop(f, r->left, r->top, r->width, r->height);
		set_bit(ST_CAPT_APPLY_CFG, &fimc->state);
		spin_unlock_irqrestore(&fimc->slock, flags);
		if (sel->target == V4L2_SEL_TGT_COMPOSE)
			ctx->state |= FIMC_COMPOSE;
	}

	dbg("target %#x: (%d,%d)/%dx%d", sel->target, r->left, r->top,
	    r->width, r->height);

	mutex_unlock(&fimc->lock);
	return 0;
}

static struct v4l2_subdev_pad_ops fimc_subdev_pad_ops = {
	.enum_mbus_code = fimc_subdev_enum_mbus_code,
	.get_selection = fimc_subdev_get_selection,
	.set_selection = fimc_subdev_set_selection,
	.get_fmt = fimc_subdev_get_fmt,
	.set_fmt = fimc_subdev_set_fmt,
};

static struct v4l2_subdev_ops fimc_subdev_ops = {
	.pad = &fimc_subdev_pad_ops,
};

/* Set default format at the sensor and host interface */
static int fimc_capture_set_default_format(struct fimc_dev *fimc)
{
	struct v4l2_format fmt = {
		.type = V4L2_BUF_TYPE_VIDEO_CAPTURE_MPLANE,
		.fmt.pix_mp = {
			.width		= 640,
			.height		= 480,
			.pixelformat	= V4L2_PIX_FMT_YUYV,
			.field		= V4L2_FIELD_NONE,
			.colorspace	= V4L2_COLORSPACE_JPEG,
		},
	};

	return fimc_capture_set_format(fimc, &fmt);
}

/* fimc->lock must be already initialized */
static int fimc_register_capture_device(struct fimc_dev *fimc,
				 struct v4l2_device *v4l2_dev)
{
	struct video_device *vfd;
	struct fimc_vid_cap *vid_cap;
	struct fimc_ctx *ctx;
	struct vb2_queue *q;
	int ret = -ENOMEM;

	ctx = kzalloc(sizeof *ctx, GFP_KERNEL);
	if (!ctx)
		return -ENOMEM;

	ctx->fimc_dev	 = fimc;
	ctx->in_path	 = FIMC_IO_CAMERA;
	ctx->out_path	 = FIMC_IO_DMA;
	ctx->state	 = FIMC_CTX_CAP;
	ctx->s_frame.fmt = fimc_find_format(NULL, NULL, FMT_FLAGS_CAM, 0);
	ctx->d_frame.fmt = ctx->s_frame.fmt;

	vfd = video_device_alloc();
	if (!vfd) {
		v4l2_err(v4l2_dev, "Failed to allocate video device\n");
		goto err_vd_alloc;
	}

	snprintf(vfd->name, sizeof(vfd->name), "fimc.%d.capture", fimc->id);

	vfd->fops	= &fimc_capture_fops;
	vfd->ioctl_ops	= &fimc_capture_ioctl_ops;
	vfd->v4l2_dev	= v4l2_dev;
	vfd->minor	= -1;
	vfd->release	= video_device_release;
	vfd->lock	= &fimc->lock;

	video_set_drvdata(vfd, fimc);

	vid_cap = &fimc->vid_cap;
	vid_cap->vfd = vfd;
	vid_cap->active_buf_cnt = 0;
	vid_cap->reqbufs_count  = 0;
	vid_cap->refcnt = 0;

	INIT_LIST_HEAD(&vid_cap->pending_buf_q);
	INIT_LIST_HEAD(&vid_cap->active_buf_q);
	vid_cap->ctx = ctx;

	q = &fimc->vid_cap.vbq;
	memset(q, 0, sizeof(*q));
	q->type = V4L2_BUF_TYPE_VIDEO_CAPTURE_MPLANE;
	q->io_modes = VB2_MMAP | VB2_USERPTR;
	q->drv_priv = fimc->vid_cap.ctx;
	q->ops = &fimc_capture_qops;
	q->mem_ops = &vb2_dma_contig_memops;
	q->buf_struct_size = sizeof(struct fimc_vid_buffer);

	vb2_queue_init(q);

	vid_cap->vd_pad.flags = MEDIA_PAD_FL_SINK;
	ret = media_entity_init(&vfd->entity, 1, &vid_cap->vd_pad, 0);
	if (ret)
		goto err_ent;

	ret = video_register_device(vfd, VFL_TYPE_GRABBER, -1);
	if (ret)
		goto err_vd;

	v4l2_info(v4l2_dev, "Registered %s as /dev/%s\n",
		  vfd->name, video_device_node_name(vfd));

	vfd->ctrl_handler = &ctx->ctrls.handler;
	return 0;

err_vd:
	media_entity_cleanup(&vfd->entity);
err_ent:
	video_device_release(vfd);
err_vd_alloc:
	kfree(ctx);
	return ret;
}

static int fimc_capture_subdev_registered(struct v4l2_subdev *sd)
{
	struct fimc_dev *fimc = v4l2_get_subdevdata(sd);
	int ret;

	ret = fimc_register_m2m_device(fimc, sd->v4l2_dev);
	if (ret)
		return ret;

	ret = fimc_register_capture_device(fimc, sd->v4l2_dev);
	if (ret)
		fimc_unregister_m2m_device(fimc);

	return ret;
}

static void fimc_capture_subdev_unregistered(struct v4l2_subdev *sd)
{
	struct fimc_dev *fimc = v4l2_get_subdevdata(sd);

	if (fimc == NULL)
		return;

	fimc_unregister_m2m_device(fimc);

	if (fimc->vid_cap.vfd) {
		media_entity_cleanup(&fimc->vid_cap.vfd->entity);
		video_unregister_device(fimc->vid_cap.vfd);
		fimc->vid_cap.vfd = NULL;
	}

	kfree(fimc->vid_cap.ctx);
	fimc->vid_cap.ctx = NULL;
}

static const struct v4l2_subdev_internal_ops fimc_capture_sd_internal_ops = {
	.registered = fimc_capture_subdev_registered,
	.unregistered = fimc_capture_subdev_unregistered,
};

int fimc_initialize_capture_subdev(struct fimc_dev *fimc)
{
	struct v4l2_subdev *sd = &fimc->vid_cap.subdev;
	int ret;

	v4l2_subdev_init(sd, &fimc_subdev_ops);
	sd->flags = V4L2_SUBDEV_FL_HAS_DEVNODE;
	snprintf(sd->name, sizeof(sd->name), "FIMC.%d", fimc->pdev->id);

	fimc->vid_cap.sd_pads[FIMC_SD_PAD_SINK].flags = MEDIA_PAD_FL_SINK;
	fimc->vid_cap.sd_pads[FIMC_SD_PAD_SOURCE].flags = MEDIA_PAD_FL_SOURCE;
	ret = media_entity_init(&sd->entity, FIMC_SD_PADS_NUM,
				fimc->vid_cap.sd_pads, 0);
	if (ret)
		return ret;

	sd->entity.ops = &fimc_sd_media_ops;
	sd->internal_ops = &fimc_capture_sd_internal_ops;
	v4l2_set_subdevdata(sd, fimc);
	return 0;
}

void fimc_unregister_capture_subdev(struct fimc_dev *fimc)
{
	struct v4l2_subdev *sd = &fimc->vid_cap.subdev;

	v4l2_device_unregister_subdev(sd);
	media_entity_cleanup(&sd->entity);
	v4l2_set_subdevdata(sd, NULL);
}<|MERGE_RESOLUTION|>--- conflicted
+++ resolved
@@ -480,12 +480,6 @@
 static int fimc_capture_open(struct file *file)
 {
 	struct fimc_dev *fimc = video_drvdata(file);
-<<<<<<< HEAD
-	int ret;
-
-	dbg("pid: %d, state: 0x%lx", task_pid_nr(current), fimc->state);
-
-=======
 	int ret = -EBUSY;
 
 	dbg("pid: %d, state: 0x%lx", task_pid_nr(current), fimc->state);
@@ -493,38 +487,12 @@
 	if (mutex_lock_interruptible(&fimc->lock))
 		return -ERESTARTSYS;
 
->>>>>>> adfe1560
 	if (fimc_m2m_active(fimc))
 		goto unlock;
 
 	set_bit(ST_CAPT_BUSY, &fimc->state);
 	ret = pm_runtime_get_sync(&fimc->pdev->dev);
 	if (ret < 0)
-<<<<<<< HEAD
-		return ret;
-
-	ret = v4l2_fh_open(file);
-	if (ret)
-		return ret;
-
-	if (++fimc->vid_cap.refcnt != 1)
-		return 0;
-
-	ret = fimc_pipeline_initialize(&fimc->pipeline,
-				       &fimc->vid_cap.vfd->entity, true);
-	if (ret < 0) {
-		clear_bit(ST_CAPT_BUSY, &fimc->state);
-		pm_runtime_put_sync(&fimc->pdev->dev);
-		fimc->vid_cap.refcnt--;
-		v4l2_fh_release(file);
-		return ret;
-	}
-	ret = fimc_capture_ctrls_create(fimc);
-
-	if (!ret && !fimc->vid_cap.user_subdev_api)
-		ret = fimc_capture_set_default_format(fimc);
-
-=======
 		goto unlock;
 
 	ret = v4l2_fh_open(file);
@@ -552,7 +520,6 @@
 	}
 unlock:
 	mutex_unlock(&fimc->lock);
->>>>>>> adfe1560
 	return ret;
 }
 
