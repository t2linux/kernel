--- conflicted
+++ resolved
@@ -468,108 +468,6 @@
 	printk(KERN_CONT " ver_conf %x\n", reg);
 #endif
 
-<<<<<<< HEAD
-       mx3fb->h_start_width = h_start_width;
-       mx3fb->v_start_width = v_start_width;
-
-       switch (panel) {
-       case IPU_PANEL_SHARP_TFT:
-               mx3fb_write_reg(mx3fb, 0x00FD0102L, SDC_SHARP_CONF_1);
-               mx3fb_write_reg(mx3fb, 0x00F500F4L, SDC_SHARP_CONF_2);
-               mx3fb_write_reg(mx3fb, SDC_COM_SHARP | SDC_COM_TFT_COLOR, SDC_COM_CONF);
-               break;
-       case IPU_PANEL_TFT:
-               mx3fb_write_reg(mx3fb, SDC_COM_TFT_COLOR, SDC_COM_CONF);
-               break;
-       default:
-               return -EINVAL;
-       }
-
-       /* Init clocking */
-
-       /*
-        * Calculate divider: fractional part is 4 bits so simply multiple by
-        * 24 to get fractional part, as long as we stay under ~250MHz and on
-        * i.MX31 it (HSP_CLK) is <= 178MHz. Currently 128.267MHz
-        */
-       dev_dbg(mx3fb->dev, "pixel clk = %d\n", pixel_clk);
-
-       ipu_clk = clk_get(mx3fb->dev, NULL);
-       div = clk_get_rate(ipu_clk) * 16 / pixel_clk;
-       clk_put(ipu_clk);
-
-       if (div < 0x40) {       /* Divider less than 4 */
-               dev_dbg(mx3fb->dev,
-                       "InitPanel() - Pixel clock divider less than 4\n");
-               div = 0x40;
-       }
-
-       spin_lock_irqsave(&mx3fb->lock, lock_flags);
-
-       /*
-        * DISP3_IF_CLK_DOWN_WR is half the divider value and 2 fraction bits
-        * fewer. Subtract 1 extra from DISP3_IF_CLK_DOWN_WR based on timing
-        * debug. DISP3_IF_CLK_UP_WR is 0
-        */
-       mx3fb_write_reg(mx3fb, (((div / 8) - 1) << 22) | div, DI_DISP3_TIME_CONF);
-
-       /* DI settings */
-       old_conf = mx3fb_read_reg(mx3fb, DI_DISP_IF_CONF) & 0x78FFFFFF;
-       old_conf |= sig.datamask_en << DI_D3_DATAMSK_SHIFT |
-           sig.clksel_en << DI_D3_CLK_SEL_SHIFT |
-           sig.clkidle_en << DI_D3_CLK_IDLE_SHIFT;
-       mx3fb_write_reg(mx3fb, old_conf, DI_DISP_IF_CONF);
-
-       old_conf = mx3fb_read_reg(mx3fb, DI_DISP_SIG_POL) & 0xE0FFFFFF;
-       old_conf |= sig.data_pol << DI_D3_DATA_POL_SHIFT |
-           sig.clk_pol << DI_D3_CLK_POL_SHIFT |
-           sig.enable_pol << DI_D3_DRDY_SHARP_POL_SHIFT |
-           sig.Hsync_pol << DI_D3_HSYNC_POL_SHIFT |
-           sig.Vsync_pol << DI_D3_VSYNC_POL_SHIFT;
-       mx3fb_write_reg(mx3fb, old_conf, DI_DISP_SIG_POL);
-
-       switch (pixel_fmt) {
-       case IPU_PIX_FMT_RGB24:
-               mx3fb_write_reg(mx3fb, di_mappings[0], DI_DISP3_B0_MAP);
-               mx3fb_write_reg(mx3fb, di_mappings[1], DI_DISP3_B1_MAP);
-               mx3fb_write_reg(mx3fb, di_mappings[2], DI_DISP3_B2_MAP);
-               mx3fb_write_reg(mx3fb, mx3fb_read_reg(mx3fb, DI_DISP_ACC_CC) |
-                            ((di_mappings[3] - 1) << 12), DI_DISP_ACC_CC);
-               break;
-       case IPU_PIX_FMT_RGB666:
-               mx3fb_write_reg(mx3fb, di_mappings[4], DI_DISP3_B0_MAP);
-               mx3fb_write_reg(mx3fb, di_mappings[5], DI_DISP3_B1_MAP);
-               mx3fb_write_reg(mx3fb, di_mappings[6], DI_DISP3_B2_MAP);
-               mx3fb_write_reg(mx3fb, mx3fb_read_reg(mx3fb, DI_DISP_ACC_CC) |
-                            ((di_mappings[7] - 1) << 12), DI_DISP_ACC_CC);
-               break;
-       case IPU_PIX_FMT_BGR666:
-               mx3fb_write_reg(mx3fb, di_mappings[8], DI_DISP3_B0_MAP);
-               mx3fb_write_reg(mx3fb, di_mappings[9], DI_DISP3_B1_MAP);
-               mx3fb_write_reg(mx3fb, di_mappings[10], DI_DISP3_B2_MAP);
-               mx3fb_write_reg(mx3fb, mx3fb_read_reg(mx3fb, DI_DISP_ACC_CC) |
-                            ((di_mappings[11] - 1) << 12), DI_DISP_ACC_CC);
-               break;
-       default:
-               mx3fb_write_reg(mx3fb, di_mappings[12], DI_DISP3_B0_MAP);
-               mx3fb_write_reg(mx3fb, di_mappings[13], DI_DISP3_B1_MAP);
-               mx3fb_write_reg(mx3fb, di_mappings[14], DI_DISP3_B2_MAP);
-               mx3fb_write_reg(mx3fb, mx3fb_read_reg(mx3fb, DI_DISP_ACC_CC) |
-                            ((di_mappings[15] - 1) << 12), DI_DISP_ACC_CC);
-               break;
-       }
-
-       spin_unlock_irqrestore(&mx3fb->lock, lock_flags);
-
-       dev_dbg(mx3fb->dev, "DI_DISP_IF_CONF = 0x%08X\n",
-               mx3fb_read_reg(mx3fb, DI_DISP_IF_CONF));
-       dev_dbg(mx3fb->dev, "DI_DISP_SIG_POL = 0x%08X\n",
-               mx3fb_read_reg(mx3fb, DI_DISP_SIG_POL));
-       dev_dbg(mx3fb->dev, "DI_DISP3_TIME_CONF = 0x%08X\n",
-               mx3fb_read_reg(mx3fb, DI_DISP3_TIME_CONF));
-
-       return 0;
-=======
 	mx3fb->h_start_width = h_start_width;
 	mx3fb->v_start_width = v_start_width;
 
@@ -595,7 +493,7 @@
 	 */
 	dev_dbg(mx3fb->dev, "pixel clk = %d\n", pixel_clk);
 
-	ipu_clk = clk_get(mx3fb->dev, "ipu_clk");
+	ipu_clk = clk_get(mx3fb->dev, NULL);
 	div = clk_get_rate(ipu_clk) * 16 / pixel_clk;
 	clk_put(ipu_clk);
 
@@ -670,7 +568,6 @@
 		mx3fb_read_reg(mx3fb, DI_DISP3_TIME_CONF));
 
 	return 0;
->>>>>>> 6e1588cb
 }
 
 /**
