--- conflicted
+++ resolved
@@ -109,11 +109,7 @@
 
 static int __cpuinit db8500_cpufreq_init(struct cpufreq_policy *policy)
 {
-<<<<<<< HEAD
-	int res;
-=======
 	int i, res;
->>>>>>> 6fe4c6d4
 
 	BUILD_BUG_ON(ARRAY_SIZE(idx2opp) + 1 != ARRAY_SIZE(freq_table));
 
@@ -124,13 +120,8 @@
 			freq_table[3].frequency = 1000000;
 	}
 	pr_info("db8500-cpufreq : Available frequencies:\n");
-<<<<<<< HEAD
-	while (freq_table[i].frequency != CPUFREQ_TABLE_END)
-		pr_info("  %d Mhz\n", freq_table[i++].frequency/1000);
-=======
 	for (i = 0; freq_table[i].frequency != CPUFREQ_TABLE_END; i++)
 		pr_info("  %d Mhz\n", freq_table[i].frequency/1000);
->>>>>>> 6fe4c6d4
 
 	/* get policy fields based on the table */
 	res = cpufreq_frequency_table_cpuinfo(policy, freq_table);
