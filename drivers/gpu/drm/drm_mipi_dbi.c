// SPDX-License-Identifier: GPL-2.0-or-later
/*
 * MIPI Display Bus Interface (DBI) LCD controller support
 *
 * Copyright 2016 Noralf Trønnes
 */

#include <linux/debugfs.h>
#include <linux/delay.h>
#include <linux/dma-buf.h>
#include <linux/gpio/consumer.h>
#include <linux/module.h>
#include <linux/regulator/consumer.h>
#include <linux/spi/spi.h>

#include <drm/drm_connector.h>
#include <drm/drm_damage_helper.h>
#include <drm/drm_drv.h>
#include <drm/drm_gem_cma_helper.h>
#include <drm/drm_format_helper.h>
#include <drm/drm_fourcc.h>
#include <drm/drm_gem_framebuffer_helper.h>
#include <drm/drm_mipi_dbi.h>
#include <drm/drm_modes.h>
#include <drm/drm_probe_helper.h>
#include <drm/drm_rect.h>
#include <video/mipi_display.h>

#define MIPI_DBI_MAX_SPI_READ_SPEED 2000000 /* 2MHz */

#define DCS_POWER_MODE_DISPLAY			BIT(2)
#define DCS_POWER_MODE_DISPLAY_NORMAL_MODE	BIT(3)
#define DCS_POWER_MODE_SLEEP_MODE		BIT(4)
#define DCS_POWER_MODE_PARTIAL_MODE		BIT(5)
#define DCS_POWER_MODE_IDLE_MODE		BIT(6)
#define DCS_POWER_MODE_RESERVED_MASK		(BIT(0) | BIT(1) | BIT(7))

/**
 * DOC: overview
 *
 * This library provides helpers for MIPI Display Bus Interface (DBI)
 * compatible display controllers.
 *
 * Many controllers for tiny lcd displays are MIPI compliant and can use this
 * library. If a controller uses registers 0x2A and 0x2B to set the area to
 * update and uses register 0x2C to write to frame memory, it is most likely
 * MIPI compliant.
 *
 * Only MIPI Type 1 displays are supported since a full frame memory is needed.
 *
 * There are 3 MIPI DBI implementation types:
 *
 * A. Motorola 6800 type parallel bus
 *
 * B. Intel 8080 type parallel bus
 *
 * C. SPI type with 3 options:
 *
 *    1. 9-bit with the Data/Command signal as the ninth bit
 *    2. Same as above except it's sent as 16 bits
 *    3. 8-bit with the Data/Command signal as a separate D/CX pin
 *
 * Currently mipi_dbi only supports Type C options 1 and 3 with
 * mipi_dbi_spi_init().
 */

#define MIPI_DBI_DEBUG_COMMAND(cmd, data, len) \
({ \
	if (!len) \
		DRM_DEBUG_DRIVER("cmd=%02x\n", cmd); \
	else if (len <= 32) \
		DRM_DEBUG_DRIVER("cmd=%02x, par=%*ph\n", cmd, (int)len, data);\
	else \
		DRM_DEBUG_DRIVER("cmd=%02x, len=%zu\n", cmd, len); \
})

static const u8 mipi_dbi_dcs_read_commands[] = {
	MIPI_DCS_GET_DISPLAY_ID,
	MIPI_DCS_GET_RED_CHANNEL,
	MIPI_DCS_GET_GREEN_CHANNEL,
	MIPI_DCS_GET_BLUE_CHANNEL,
	MIPI_DCS_GET_DISPLAY_STATUS,
	MIPI_DCS_GET_POWER_MODE,
	MIPI_DCS_GET_ADDRESS_MODE,
	MIPI_DCS_GET_PIXEL_FORMAT,
	MIPI_DCS_GET_DISPLAY_MODE,
	MIPI_DCS_GET_SIGNAL_MODE,
	MIPI_DCS_GET_DIAGNOSTIC_RESULT,
	MIPI_DCS_READ_MEMORY_START,
	MIPI_DCS_READ_MEMORY_CONTINUE,
	MIPI_DCS_GET_SCANLINE,
	MIPI_DCS_GET_DISPLAY_BRIGHTNESS,
	MIPI_DCS_GET_CONTROL_DISPLAY,
	MIPI_DCS_GET_POWER_SAVE,
	MIPI_DCS_GET_CABC_MIN_BRIGHTNESS,
	MIPI_DCS_READ_DDB_START,
	MIPI_DCS_READ_DDB_CONTINUE,
	0, /* sentinel */
};

static bool mipi_dbi_command_is_read(struct mipi_dbi *dbi, u8 cmd)
{
	unsigned int i;

	if (!dbi->read_commands)
		return false;

	for (i = 0; i < 0xff; i++) {
		if (!dbi->read_commands[i])
			return false;
		if (cmd == dbi->read_commands[i])
			return true;
	}

	return false;
}

/**
 * mipi_dbi_command_read - MIPI DCS read command
 * @dbi: MIPI DBI structure
 * @cmd: Command
 * @val: Value read
 *
 * Send MIPI DCS read command to the controller.
 *
 * Returns:
 * Zero on success, negative error code on failure.
 */
int mipi_dbi_command_read(struct mipi_dbi *dbi, u8 cmd, u8 *val)
{
	if (!dbi->read_commands)
		return -EACCES;

	if (!mipi_dbi_command_is_read(dbi, cmd))
		return -EINVAL;

	return mipi_dbi_command_buf(dbi, cmd, val, 1);
}
EXPORT_SYMBOL(mipi_dbi_command_read);

/**
 * mipi_dbi_command_buf - MIPI DCS command with parameter(s) in an array
 * @dbi: MIPI DBI structure
 * @cmd: Command
 * @data: Parameter buffer
 * @len: Buffer length
 *
 * Returns:
 * Zero on success, negative error code on failure.
 */
int mipi_dbi_command_buf(struct mipi_dbi *dbi, u8 cmd, u8 *data, size_t len)
{
	u8 *cmdbuf;
	int ret;

	/* SPI requires dma-safe buffers */
	cmdbuf = kmemdup(&cmd, 1, GFP_KERNEL);
	if (!cmdbuf)
		return -ENOMEM;

	mutex_lock(&dbi->cmdlock);
	ret = dbi->command(dbi, cmdbuf, data, len);
	mutex_unlock(&dbi->cmdlock);

	kfree(cmdbuf);

	return ret;
}
EXPORT_SYMBOL(mipi_dbi_command_buf);

/* This should only be used by mipi_dbi_command() */
int mipi_dbi_command_stackbuf(struct mipi_dbi *dbi, u8 cmd, u8 *data, size_t len)
{
	u8 *buf;
	int ret;

	buf = kmemdup(data, len, GFP_KERNEL);
	if (!buf)
		return -ENOMEM;

	ret = mipi_dbi_command_buf(dbi, cmd, buf, len);

	kfree(buf);

	return ret;
}
EXPORT_SYMBOL(mipi_dbi_command_stackbuf);

/**
 * mipi_dbi_buf_copy - Copy a framebuffer, transforming it if necessary
 * @dst: The destination buffer
 * @fb: The source framebuffer
 * @clip: Clipping rectangle of the area to be copied
 * @swap: When true, swap MSB/LSB of 16-bit values
 *
 * Returns:
 * Zero on success, negative error code on failure.
 */
int mipi_dbi_buf_copy(void *dst, struct drm_framebuffer *fb,
		      struct drm_rect *clip, bool swap)
{
	struct drm_gem_object *gem = drm_gem_fb_get_obj(fb, 0);
	struct drm_gem_cma_object *cma_obj = to_drm_gem_cma_obj(gem);
	struct dma_buf_attachment *import_attach = gem->import_attach;
	struct drm_format_name_buf format_name;
	void *src = cma_obj->vaddr;
	int ret = 0;

	if (import_attach) {
		ret = dma_buf_begin_cpu_access(import_attach->dmabuf,
					       DMA_FROM_DEVICE);
		if (ret)
			return ret;
	}

	switch (fb->format->format) {
	case DRM_FORMAT_RGB565:
		if (swap)
			drm_fb_swab16(dst, src, fb, clip);
		else
			drm_fb_memcpy(dst, src, fb, clip);
		break;
	case DRM_FORMAT_XRGB8888:
		drm_fb_xrgb8888_to_rgb565(dst, src, fb, clip, swap);
		break;
	default:
		dev_err_once(fb->dev->dev, "Format is not supported: %s\n",
			     drm_get_format_name(fb->format->format,
						 &format_name));
		return -EINVAL;
	}

	if (import_attach)
		ret = dma_buf_end_cpu_access(import_attach->dmabuf,
					     DMA_FROM_DEVICE);
	return ret;
}
EXPORT_SYMBOL(mipi_dbi_buf_copy);

static void mipi_dbi_set_window_address(struct mipi_dbi_dev *dbidev,
					unsigned int xs, unsigned int xe,
					unsigned int ys, unsigned int ye)
{
	struct mipi_dbi *dbi = &dbidev->dbi;

	xs += dbidev->left_offset;
	xe += dbidev->left_offset;
	ys += dbidev->top_offset;
	ye += dbidev->top_offset;

	mipi_dbi_command(dbi, MIPI_DCS_SET_COLUMN_ADDRESS, (xs >> 8) & 0xff,
			 xs & 0xff, (xe >> 8) & 0xff, xe & 0xff);
	mipi_dbi_command(dbi, MIPI_DCS_SET_PAGE_ADDRESS, (ys >> 8) & 0xff,
			 ys & 0xff, (ye >> 8) & 0xff, ye & 0xff);
}

static void mipi_dbi_fb_dirty(struct drm_framebuffer *fb, struct drm_rect *rect)
{
	struct drm_gem_object *gem = drm_gem_fb_get_obj(fb, 0);
	struct drm_gem_cma_object *cma_obj = to_drm_gem_cma_obj(gem);
	struct mipi_dbi_dev *dbidev = drm_to_mipi_dbi_dev(fb->dev);
	unsigned int height = rect->y2 - rect->y1;
	unsigned int width = rect->x2 - rect->x1;
	struct mipi_dbi *dbi = &dbidev->dbi;
	bool swap = dbi->swap_bytes;
	int idx, ret = 0;
	bool full;
	void *tr;

	if (!dbidev->enabled)
		return;

	if (!drm_dev_enter(fb->dev, &idx))
		return;

	full = width == fb->width && height == fb->height;

	DRM_DEBUG_KMS("Flushing [FB:%d] " DRM_RECT_FMT "\n", fb->base.id, DRM_RECT_ARG(rect));

	if (!dbi->dc || !full || swap ||
	    fb->format->format == DRM_FORMAT_XRGB8888) {
		tr = dbidev->tx_buf;
		ret = mipi_dbi_buf_copy(dbidev->tx_buf, fb, rect, swap);
		if (ret)
			goto err_msg;
	} else {
		tr = cma_obj->vaddr;
	}

	mipi_dbi_set_window_address(dbidev, rect->x1, rect->x2 - 1, rect->y1,
				    rect->y2 - 1);

	ret = mipi_dbi_command_buf(dbi, MIPI_DCS_WRITE_MEMORY_START, tr,
				   width * height * 2);
err_msg:
	if (ret)
		dev_err_once(fb->dev->dev, "Failed to update display %d\n", ret);

	drm_dev_exit(idx);
}

/**
 * mipi_dbi_pipe_update - Display pipe update helper
 * @pipe: Simple display pipe
 * @old_state: Old plane state
 *
 * This function handles framebuffer flushing and vblank events. Drivers can use
 * this as their &drm_simple_display_pipe_funcs->update callback.
 */
void mipi_dbi_pipe_update(struct drm_simple_display_pipe *pipe,
			  struct drm_plane_state *old_state)
{
	struct drm_plane_state *state = pipe->plane.state;
	struct drm_rect rect;

	if (drm_atomic_helper_damage_merged(old_state, state, &rect))
		mipi_dbi_fb_dirty(state->fb, &rect);
}
EXPORT_SYMBOL(mipi_dbi_pipe_update);

/**
 * mipi_dbi_enable_flush - MIPI DBI enable helper
 * @dbidev: MIPI DBI device structure
 * @crtc_state: CRTC state
 * @plane_state: Plane state
 *
 * This function sets &mipi_dbi->enabled, flushes the whole framebuffer and
 * enables the backlight. Drivers can use this in their
 * &drm_simple_display_pipe_funcs->enable callback.
 *
 * Note: Drivers which don't use mipi_dbi_pipe_update() because they have custom
 * framebuffer flushing, can't use this function since they both use the same
 * flushing code.
 */
void mipi_dbi_enable_flush(struct mipi_dbi_dev *dbidev,
			   struct drm_crtc_state *crtc_state,
			   struct drm_plane_state *plane_state)
{
	struct drm_framebuffer *fb = plane_state->fb;
	struct drm_rect rect = {
		.x1 = 0,
		.x2 = fb->width,
		.y1 = 0,
		.y2 = fb->height,
	};
	int idx;

	if (!drm_dev_enter(&dbidev->drm, &idx))
		return;

	dbidev->enabled = true;
	mipi_dbi_fb_dirty(fb, &rect);
	backlight_enable(dbidev->backlight);

	drm_dev_exit(idx);
}
EXPORT_SYMBOL(mipi_dbi_enable_flush);

static void mipi_dbi_blank(struct mipi_dbi_dev *dbidev)
{
	struct drm_device *drm = &dbidev->drm;
	u16 height = drm->mode_config.min_height;
	u16 width = drm->mode_config.min_width;
	struct mipi_dbi *dbi = &dbidev->dbi;
	size_t len = width * height * 2;
	int idx;

	if (!drm_dev_enter(drm, &idx))
		return;

	memset(dbidev->tx_buf, 0, len);

<<<<<<< HEAD
	mipi_dbi_command(dbi, MIPI_DCS_SET_COLUMN_ADDRESS, 0, 0,
			 ((width - 1) >> 8) & 0xFF, (width - 1) & 0xFF);
	mipi_dbi_command(dbi, MIPI_DCS_SET_PAGE_ADDRESS, 0, 0,
			 ((height - 1) >> 8) & 0xFF, (height - 1) & 0xFF);
=======
	mipi_dbi_set_window_address(dbidev, 0, width - 1, 0, height - 1);
>>>>>>> 04d5ce62
	mipi_dbi_command_buf(dbi, MIPI_DCS_WRITE_MEMORY_START,
			     (u8 *)dbidev->tx_buf, len);

	drm_dev_exit(idx);
}

/**
 * mipi_dbi_pipe_disable - MIPI DBI pipe disable helper
 * @pipe: Display pipe
 *
 * This function disables backlight if present, if not the display memory is
 * blanked. The regulator is disabled if in use. Drivers can use this as their
 * &drm_simple_display_pipe_funcs->disable callback.
 */
void mipi_dbi_pipe_disable(struct drm_simple_display_pipe *pipe)
{
	struct mipi_dbi_dev *dbidev = drm_to_mipi_dbi_dev(pipe->crtc.dev);

	if (!dbidev->enabled)
		return;

	DRM_DEBUG_KMS("\n");

	dbidev->enabled = false;

	if (dbidev->backlight)
		backlight_disable(dbidev->backlight);
	else
		mipi_dbi_blank(dbidev);

	if (dbidev->regulator)
		regulator_disable(dbidev->regulator);
}
EXPORT_SYMBOL(mipi_dbi_pipe_disable);

static int mipi_dbi_connector_get_modes(struct drm_connector *connector)
{
	struct mipi_dbi_dev *dbidev = drm_to_mipi_dbi_dev(connector->dev);
	struct drm_display_mode *mode;

	mode = drm_mode_duplicate(connector->dev, &dbidev->mode);
	if (!mode) {
		DRM_ERROR("Failed to duplicate mode\n");
		return 0;
	}

	if (mode->name[0] == '\0')
		drm_mode_set_name(mode);

	mode->type |= DRM_MODE_TYPE_PREFERRED;
	drm_mode_probed_add(connector, mode);

	if (mode->width_mm) {
		connector->display_info.width_mm = mode->width_mm;
		connector->display_info.height_mm = mode->height_mm;
	}

	return 1;
}

static const struct drm_connector_helper_funcs mipi_dbi_connector_hfuncs = {
	.get_modes = mipi_dbi_connector_get_modes,
};

static const struct drm_connector_funcs mipi_dbi_connector_funcs = {
	.reset = drm_atomic_helper_connector_reset,
	.fill_modes = drm_helper_probe_single_connector_modes,
	.destroy = drm_connector_cleanup,
	.atomic_duplicate_state = drm_atomic_helper_connector_duplicate_state,
	.atomic_destroy_state = drm_atomic_helper_connector_destroy_state,
};

static int mipi_dbi_rotate_mode(struct drm_display_mode *mode,
				unsigned int rotation)
{
	if (rotation == 0 || rotation == 180) {
		return 0;
	} else if (rotation == 90 || rotation == 270) {
		swap(mode->hdisplay, mode->vdisplay);
		swap(mode->hsync_start, mode->vsync_start);
		swap(mode->hsync_end, mode->vsync_end);
		swap(mode->htotal, mode->vtotal);
		swap(mode->width_mm, mode->height_mm);
		return 0;
	} else {
		return -EINVAL;
	}
}

static const struct drm_mode_config_funcs mipi_dbi_mode_config_funcs = {
	.fb_create = drm_gem_fb_create_with_dirty,
	.atomic_check = drm_atomic_helper_check,
	.atomic_commit = drm_atomic_helper_commit,
};

static const uint32_t mipi_dbi_formats[] = {
	DRM_FORMAT_RGB565,
	DRM_FORMAT_XRGB8888,
};

/**
 * mipi_dbi_dev_init_with_formats - MIPI DBI device initialization with custom formats
 * @dbidev: MIPI DBI device structure to initialize
 * @funcs: Display pipe functions
 * @formats: Array of supported formats (DRM_FORMAT\_\*).
 * @format_count: Number of elements in @formats
 * @mode: Display mode
 * @rotation: Initial rotation in degrees Counter Clock Wise
 * @tx_buf_size: Allocate a transmit buffer of this size.
 *
 * This function sets up a &drm_simple_display_pipe with a &drm_connector that
 * has one fixed &drm_display_mode which is rotated according to @rotation.
 * This mode is used to set the mode config min/max width/height properties.
 *
 * Use mipi_dbi_dev_init() if you don't need custom formats.
 *
 * Note:
 * Some of the helper functions expects RGB565 to be the default format and the
 * transmit buffer sized to fit that.
 *
 * Returns:
 * Zero on success, negative error code on failure.
 */
int mipi_dbi_dev_init_with_formats(struct mipi_dbi_dev *dbidev,
				   const struct drm_simple_display_pipe_funcs *funcs,
				   const uint32_t *formats, unsigned int format_count,
				   const struct drm_display_mode *mode,
				   unsigned int rotation, size_t tx_buf_size)
{
	static const uint64_t modifiers[] = {
		DRM_FORMAT_MOD_LINEAR,
		DRM_FORMAT_MOD_INVALID
	};
	struct drm_device *drm = &dbidev->drm;
	int ret;

	if (!dbidev->dbi.command)
		return -EINVAL;

	dbidev->tx_buf = devm_kmalloc(drm->dev, tx_buf_size, GFP_KERNEL);
	if (!dbidev->tx_buf)
		return -ENOMEM;

	drm_mode_copy(&dbidev->mode, mode);
	ret = mipi_dbi_rotate_mode(&dbidev->mode, rotation);
	if (ret) {
		DRM_ERROR("Illegal rotation value %u\n", rotation);
		return -EINVAL;
	}

	drm_connector_helper_add(&dbidev->connector, &mipi_dbi_connector_hfuncs);
	ret = drm_connector_init(drm, &dbidev->connector, &mipi_dbi_connector_funcs,
				 DRM_MODE_CONNECTOR_SPI);
	if (ret)
		return ret;

	ret = drm_simple_display_pipe_init(drm, &dbidev->pipe, funcs, formats, format_count,
					   modifiers, &dbidev->connector);
	if (ret)
		return ret;

	drm_plane_enable_fb_damage_clips(&dbidev->pipe.plane);

	drm->mode_config.funcs = &mipi_dbi_mode_config_funcs;
	drm->mode_config.min_width = dbidev->mode.hdisplay;
	drm->mode_config.max_width = dbidev->mode.hdisplay;
	drm->mode_config.min_height = dbidev->mode.vdisplay;
	drm->mode_config.max_height = dbidev->mode.vdisplay;
	dbidev->rotation = rotation;

	DRM_DEBUG_KMS("rotation = %u\n", rotation);

	return 0;
}
EXPORT_SYMBOL(mipi_dbi_dev_init_with_formats);

/**
 * mipi_dbi_dev_init - MIPI DBI device initialization
 * @dbidev: MIPI DBI device structure to initialize
 * @funcs: Display pipe functions
 * @mode: Display mode
 * @rotation: Initial rotation in degrees Counter Clock Wise
 *
 * This function sets up a &drm_simple_display_pipe with a &drm_connector that
 * has one fixed &drm_display_mode which is rotated according to @rotation.
 * This mode is used to set the mode config min/max width/height properties.
 * Additionally &mipi_dbi.tx_buf is allocated.
 *
 * Supported formats: Native RGB565 and emulated XRGB8888.
 *
 * Returns:
 * Zero on success, negative error code on failure.
 */
int mipi_dbi_dev_init(struct mipi_dbi_dev *dbidev,
		      const struct drm_simple_display_pipe_funcs *funcs,
		      const struct drm_display_mode *mode, unsigned int rotation)
{
	size_t bufsize = mode->vdisplay * mode->hdisplay * sizeof(u16);

	dbidev->drm.mode_config.preferred_depth = 16;

	return mipi_dbi_dev_init_with_formats(dbidev, funcs, mipi_dbi_formats,
					      ARRAY_SIZE(mipi_dbi_formats), mode,
					      rotation, bufsize);
}
EXPORT_SYMBOL(mipi_dbi_dev_init);

/**
 * mipi_dbi_release - DRM driver release helper
 * @drm: DRM device
 *
 * This function finalizes and frees &mipi_dbi.
 *
 * Drivers can use this as their &drm_driver->release callback.
 */
void mipi_dbi_release(struct drm_device *drm)
{
	struct mipi_dbi_dev *dbidev = drm_to_mipi_dbi_dev(drm);

	DRM_DEBUG_DRIVER("\n");

	drm_mode_config_cleanup(drm);
	drm_dev_fini(drm);
	kfree(dbidev);
}
EXPORT_SYMBOL(mipi_dbi_release);

/**
 * mipi_dbi_hw_reset - Hardware reset of controller
 * @dbi: MIPI DBI structure
 *
 * Reset controller if the &mipi_dbi->reset gpio is set.
 */
void mipi_dbi_hw_reset(struct mipi_dbi *dbi)
{
	if (!dbi->reset)
		return;

	gpiod_set_value_cansleep(dbi->reset, 0);
	usleep_range(20, 1000);
	gpiod_set_value_cansleep(dbi->reset, 1);
	msleep(120);
}
EXPORT_SYMBOL(mipi_dbi_hw_reset);

/**
 * mipi_dbi_display_is_on - Check if display is on
 * @dbi: MIPI DBI structure
 *
 * This function checks the Power Mode register (if readable) to see if
 * display output is turned on. This can be used to see if the bootloader
 * has already turned on the display avoiding flicker when the pipeline is
 * enabled.
 *
 * Returns:
 * true if the display can be verified to be on, false otherwise.
 */
bool mipi_dbi_display_is_on(struct mipi_dbi *dbi)
{
	u8 val;

	if (mipi_dbi_command_read(dbi, MIPI_DCS_GET_POWER_MODE, &val))
		return false;

	val &= ~DCS_POWER_MODE_RESERVED_MASK;

	/* The poweron/reset value is 08h DCS_POWER_MODE_DISPLAY_NORMAL_MODE */
	if (val != (DCS_POWER_MODE_DISPLAY |
	    DCS_POWER_MODE_DISPLAY_NORMAL_MODE | DCS_POWER_MODE_SLEEP_MODE))
		return false;

	DRM_DEBUG_DRIVER("Display is ON\n");

	return true;
}
EXPORT_SYMBOL(mipi_dbi_display_is_on);

static int mipi_dbi_poweron_reset_conditional(struct mipi_dbi_dev *dbidev, bool cond)
{
	struct device *dev = dbidev->drm.dev;
	struct mipi_dbi *dbi = &dbidev->dbi;
	int ret;

	if (dbidev->regulator) {
		ret = regulator_enable(dbidev->regulator);
		if (ret) {
			DRM_DEV_ERROR(dev, "Failed to enable regulator (%d)\n", ret);
			return ret;
		}
	}

	if (cond && mipi_dbi_display_is_on(dbi))
		return 1;

	mipi_dbi_hw_reset(dbi);
	ret = mipi_dbi_command(dbi, MIPI_DCS_SOFT_RESET);
	if (ret) {
		DRM_DEV_ERROR(dev, "Failed to send reset command (%d)\n", ret);
		if (dbidev->regulator)
			regulator_disable(dbidev->regulator);
		return ret;
	}

	/*
	 * If we did a hw reset, we know the controller is in Sleep mode and
	 * per MIPI DSC spec should wait 5ms after soft reset. If we didn't,
	 * we assume worst case and wait 120ms.
	 */
	if (dbi->reset)
		usleep_range(5000, 20000);
	else
		msleep(120);

	return 0;
}

/**
 * mipi_dbi_poweron_reset - MIPI DBI poweron and reset
 * @dbidev: MIPI DBI device structure
 *
 * This function enables the regulator if used and does a hardware and software
 * reset.
 *
 * Returns:
 * Zero on success, or a negative error code.
 */
int mipi_dbi_poweron_reset(struct mipi_dbi_dev *dbidev)
{
	return mipi_dbi_poweron_reset_conditional(dbidev, false);
}
EXPORT_SYMBOL(mipi_dbi_poweron_reset);

/**
 * mipi_dbi_poweron_conditional_reset - MIPI DBI poweron and conditional reset
 * @dbidev: MIPI DBI device structure
 *
 * This function enables the regulator if used and if the display is off, it
 * does a hardware and software reset. If mipi_dbi_display_is_on() determines
 * that the display is on, no reset is performed.
 *
 * Returns:
 * Zero if the controller was reset, 1 if the display was already on, or a
 * negative error code.
 */
int mipi_dbi_poweron_conditional_reset(struct mipi_dbi_dev *dbidev)
{
	return mipi_dbi_poweron_reset_conditional(dbidev, true);
}
EXPORT_SYMBOL(mipi_dbi_poweron_conditional_reset);

#if IS_ENABLED(CONFIG_SPI)

/**
 * mipi_dbi_spi_cmd_max_speed - get the maximum SPI bus speed
 * @spi: SPI device
 * @len: The transfer buffer length.
 *
 * Many controllers have a max speed of 10MHz, but can be pushed way beyond
 * that. Increase reliability by running pixel data at max speed and the rest
 * at 10MHz, preventing transfer glitches from messing up the init settings.
 */
u32 mipi_dbi_spi_cmd_max_speed(struct spi_device *spi, size_t len)
{
	if (len > 64)
		return 0; /* use default */

	return min_t(u32, 10000000, spi->max_speed_hz);
}
EXPORT_SYMBOL(mipi_dbi_spi_cmd_max_speed);

static bool mipi_dbi_machine_little_endian(void)
{
#if defined(__LITTLE_ENDIAN)
	return true;
#else
	return false;
#endif
}

/*
 * MIPI DBI Type C Option 1
 *
 * If the SPI controller doesn't have 9 bits per word support,
 * use blocks of 9 bytes to send 8x 9-bit words using a 8-bit SPI transfer.
 * Pad partial blocks with MIPI_DCS_NOP (zero).
 * This is how the D/C bit (x) is added:
 *     x7654321
 *     0x765432
 *     10x76543
 *     210x7654
 *     3210x765
 *     43210x76
 *     543210x7
 *     6543210x
 *     76543210
 */

static int mipi_dbi_spi1e_transfer(struct mipi_dbi *dbi, int dc,
				   const void *buf, size_t len,
				   unsigned int bpw)
{
	bool swap_bytes = (bpw == 16 && mipi_dbi_machine_little_endian());
	size_t chunk, max_chunk = dbi->tx_buf9_len;
	struct spi_device *spi = dbi->spi;
	struct spi_transfer tr = {
		.tx_buf = dbi->tx_buf9,
		.bits_per_word = 8,
	};
	struct spi_message m;
	const u8 *src = buf;
	int i, ret;
	u8 *dst;

	if (drm_debug_enabled(DRM_UT_DRIVER))
		pr_debug("[drm:%s] dc=%d, max_chunk=%zu, transfers:\n",
			 __func__, dc, max_chunk);

	tr.speed_hz = mipi_dbi_spi_cmd_max_speed(spi, len);
	spi_message_init_with_transfers(&m, &tr, 1);

	if (!dc) {
		if (WARN_ON_ONCE(len != 1))
			return -EINVAL;

		/* Command: pad no-op's (zeroes) at beginning of block */
		dst = dbi->tx_buf9;
		memset(dst, 0, 9);
		dst[8] = *src;
		tr.len = 9;

		return spi_sync(spi, &m);
	}

	/* max with room for adding one bit per byte */
	max_chunk = max_chunk / 9 * 8;
	/* but no bigger than len */
	max_chunk = min(max_chunk, len);
	/* 8 byte blocks */
	max_chunk = max_t(size_t, 8, max_chunk & ~0x7);

	while (len) {
		size_t added = 0;

		chunk = min(len, max_chunk);
		len -= chunk;
		dst = dbi->tx_buf9;

		if (chunk < 8) {
			u8 val, carry = 0;

			/* Data: pad no-op's (zeroes) at end of block */
			memset(dst, 0, 9);

			if (swap_bytes) {
				for (i = 1; i < (chunk + 1); i++) {
					val = src[1];
					*dst++ = carry | BIT(8 - i) | (val >> i);
					carry = val << (8 - i);
					i++;
					val = src[0];
					*dst++ = carry | BIT(8 - i) | (val >> i);
					carry = val << (8 - i);
					src += 2;
				}
				*dst++ = carry;
			} else {
				for (i = 1; i < (chunk + 1); i++) {
					val = *src++;
					*dst++ = carry | BIT(8 - i) | (val >> i);
					carry = val << (8 - i);
				}
				*dst++ = carry;
			}

			chunk = 8;
			added = 1;
		} else {
			for (i = 0; i < chunk; i += 8) {
				if (swap_bytes) {
					*dst++ =                 BIT(7) | (src[1] >> 1);
					*dst++ = (src[1] << 7) | BIT(6) | (src[0] >> 2);
					*dst++ = (src[0] << 6) | BIT(5) | (src[3] >> 3);
					*dst++ = (src[3] << 5) | BIT(4) | (src[2] >> 4);
					*dst++ = (src[2] << 4) | BIT(3) | (src[5] >> 5);
					*dst++ = (src[5] << 3) | BIT(2) | (src[4] >> 6);
					*dst++ = (src[4] << 2) | BIT(1) | (src[7] >> 7);
					*dst++ = (src[7] << 1) | BIT(0);
					*dst++ = src[6];
				} else {
					*dst++ =                 BIT(7) | (src[0] >> 1);
					*dst++ = (src[0] << 7) | BIT(6) | (src[1] >> 2);
					*dst++ = (src[1] << 6) | BIT(5) | (src[2] >> 3);
					*dst++ = (src[2] << 5) | BIT(4) | (src[3] >> 4);
					*dst++ = (src[3] << 4) | BIT(3) | (src[4] >> 5);
					*dst++ = (src[4] << 3) | BIT(2) | (src[5] >> 6);
					*dst++ = (src[5] << 2) | BIT(1) | (src[6] >> 7);
					*dst++ = (src[6] << 1) | BIT(0);
					*dst++ = src[7];
				}

				src += 8;
				added++;
			}
		}

		tr.len = chunk + added;

		ret = spi_sync(spi, &m);
		if (ret)
			return ret;
	}

	return 0;
}

static int mipi_dbi_spi1_transfer(struct mipi_dbi *dbi, int dc,
				  const void *buf, size_t len,
				  unsigned int bpw)
{
	struct spi_device *spi = dbi->spi;
	struct spi_transfer tr = {
		.bits_per_word = 9,
	};
	const u16 *src16 = buf;
	const u8 *src8 = buf;
	struct spi_message m;
	size_t max_chunk;
	u16 *dst16;
	int ret;

	if (!spi_is_bpw_supported(spi, 9))
		return mipi_dbi_spi1e_transfer(dbi, dc, buf, len, bpw);

	tr.speed_hz = mipi_dbi_spi_cmd_max_speed(spi, len);
	max_chunk = dbi->tx_buf9_len;
	dst16 = dbi->tx_buf9;

	if (drm_debug_enabled(DRM_UT_DRIVER))
		pr_debug("[drm:%s] dc=%d, max_chunk=%zu, transfers:\n",
			 __func__, dc, max_chunk);

	max_chunk = min(max_chunk / 2, len);

	spi_message_init_with_transfers(&m, &tr, 1);
	tr.tx_buf = dst16;

	while (len) {
		size_t chunk = min(len, max_chunk);
		unsigned int i;

		if (bpw == 16 && mipi_dbi_machine_little_endian()) {
			for (i = 0; i < (chunk * 2); i += 2) {
				dst16[i]     = *src16 >> 8;
				dst16[i + 1] = *src16++ & 0xFF;
				if (dc) {
					dst16[i]     |= 0x0100;
					dst16[i + 1] |= 0x0100;
				}
			}
		} else {
			for (i = 0; i < chunk; i++) {
				dst16[i] = *src8++;
				if (dc)
					dst16[i] |= 0x0100;
			}
		}

		tr.len = chunk;
		len -= chunk;

		ret = spi_sync(spi, &m);
		if (ret)
			return ret;
	}

	return 0;
}

static int mipi_dbi_typec1_command(struct mipi_dbi *dbi, u8 *cmd,
				   u8 *parameters, size_t num)
{
	unsigned int bpw = (*cmd == MIPI_DCS_WRITE_MEMORY_START) ? 16 : 8;
	int ret;

	if (mipi_dbi_command_is_read(dbi, *cmd))
		return -EOPNOTSUPP;

	MIPI_DBI_DEBUG_COMMAND(*cmd, parameters, num);

	ret = mipi_dbi_spi1_transfer(dbi, 0, cmd, 1, 8);
	if (ret || !num)
		return ret;

	return mipi_dbi_spi1_transfer(dbi, 1, parameters, num, bpw);
}

/* MIPI DBI Type C Option 3 */

static int mipi_dbi_typec3_command_read(struct mipi_dbi *dbi, u8 *cmd,
					u8 *data, size_t len)
{
	struct spi_device *spi = dbi->spi;
	u32 speed_hz = min_t(u32, MIPI_DBI_MAX_SPI_READ_SPEED,
			     spi->max_speed_hz / 2);
	struct spi_transfer tr[2] = {
		{
			.speed_hz = speed_hz,
			.tx_buf = cmd,
			.len = 1,
		}, {
			.speed_hz = speed_hz,
			.len = len,
		},
	};
	struct spi_message m;
	u8 *buf;
	int ret;

	if (!len)
		return -EINVAL;

	/*
	 * Support non-standard 24-bit and 32-bit Nokia read commands which
	 * start with a dummy clock, so we need to read an extra byte.
	 */
	if (*cmd == MIPI_DCS_GET_DISPLAY_ID ||
	    *cmd == MIPI_DCS_GET_DISPLAY_STATUS) {
		if (!(len == 3 || len == 4))
			return -EINVAL;

		tr[1].len = len + 1;
	}

	buf = kmalloc(tr[1].len, GFP_KERNEL);
	if (!buf)
		return -ENOMEM;

	tr[1].rx_buf = buf;
	gpiod_set_value_cansleep(dbi->dc, 0);

	spi_message_init_with_transfers(&m, tr, ARRAY_SIZE(tr));
	ret = spi_sync(spi, &m);
	if (ret)
		goto err_free;

	if (tr[1].len == len) {
		memcpy(data, buf, len);
	} else {
		unsigned int i;

		for (i = 0; i < len; i++)
			data[i] = (buf[i] << 1) | (buf[i + 1] >> 7);
	}

	MIPI_DBI_DEBUG_COMMAND(*cmd, data, len);

err_free:
	kfree(buf);

	return ret;
}

static int mipi_dbi_typec3_command(struct mipi_dbi *dbi, u8 *cmd,
				   u8 *par, size_t num)
{
	struct spi_device *spi = dbi->spi;
	unsigned int bpw = 8;
	u32 speed_hz;
	int ret;

	if (mipi_dbi_command_is_read(dbi, *cmd))
		return mipi_dbi_typec3_command_read(dbi, cmd, par, num);

	MIPI_DBI_DEBUG_COMMAND(*cmd, par, num);

	gpiod_set_value_cansleep(dbi->dc, 0);
	speed_hz = mipi_dbi_spi_cmd_max_speed(spi, 1);
	ret = mipi_dbi_spi_transfer(spi, speed_hz, 8, cmd, 1);
	if (ret || !num)
		return ret;

	if (*cmd == MIPI_DCS_WRITE_MEMORY_START && !dbi->swap_bytes)
		bpw = 16;

	gpiod_set_value_cansleep(dbi->dc, 1);
	speed_hz = mipi_dbi_spi_cmd_max_speed(spi, num);

	return mipi_dbi_spi_transfer(spi, speed_hz, bpw, par, num);
}

/**
 * mipi_dbi_spi_init - Initialize MIPI DBI SPI interface
 * @spi: SPI device
 * @dbi: MIPI DBI structure to initialize
 * @dc: D/C gpio (optional)
 *
 * This function sets &mipi_dbi->command, enables &mipi_dbi->read_commands for the
 * usual read commands. It should be followed by a call to mipi_dbi_dev_init() or
 * a driver-specific init.
 *
 * If @dc is set, a Type C Option 3 interface is assumed, if not
 * Type C Option 1.
 *
 * If the SPI master driver doesn't support the necessary bits per word,
 * the following transformation is used:
 *
 * - 9-bit: reorder buffer as 9x 8-bit words, padded with no-op command.
 * - 16-bit: if big endian send as 8-bit, if little endian swap bytes
 *
 * Returns:
 * Zero on success, negative error code on failure.
 */
int mipi_dbi_spi_init(struct spi_device *spi, struct mipi_dbi *dbi,
		      struct gpio_desc *dc)
{
	struct device *dev = &spi->dev;
	int ret;

	/*
	 * Even though it's not the SPI device that does DMA (the master does),
	 * the dma mask is necessary for the dma_alloc_wc() in
	 * drm_gem_cma_create(). The dma_addr returned will be a physical
	 * address which might be different from the bus address, but this is
	 * not a problem since the address will not be used.
	 * The virtual address is used in the transfer and the SPI core
	 * re-maps it on the SPI master device using the DMA streaming API
	 * (spi_map_buf()).
	 */
	if (!dev->coherent_dma_mask) {
		ret = dma_coerce_mask_and_coherent(dev, DMA_BIT_MASK(32));
		if (ret) {
			dev_warn(dev, "Failed to set dma mask %d\n", ret);
			return ret;
		}
	}

	dbi->spi = spi;
	dbi->read_commands = mipi_dbi_dcs_read_commands;

	if (dc) {
		dbi->command = mipi_dbi_typec3_command;
		dbi->dc = dc;
		if (mipi_dbi_machine_little_endian() && !spi_is_bpw_supported(spi, 16))
			dbi->swap_bytes = true;
	} else {
		dbi->command = mipi_dbi_typec1_command;
		dbi->tx_buf9_len = SZ_16K;
		dbi->tx_buf9 = devm_kmalloc(dev, dbi->tx_buf9_len, GFP_KERNEL);
		if (!dbi->tx_buf9)
			return -ENOMEM;
	}

	mutex_init(&dbi->cmdlock);

	DRM_DEBUG_DRIVER("SPI speed: %uMHz\n", spi->max_speed_hz / 1000000);

	return 0;
}
EXPORT_SYMBOL(mipi_dbi_spi_init);

/**
 * mipi_dbi_spi_transfer - SPI transfer helper
 * @spi: SPI device
 * @speed_hz: Override speed (optional)
 * @bpw: Bits per word
 * @buf: Buffer to transfer
 * @len: Buffer length
 *
 * This SPI transfer helper breaks up the transfer of @buf into chunks which
 * the SPI controller driver can handle.
 *
 * Returns:
 * Zero on success, negative error code on failure.
 */
int mipi_dbi_spi_transfer(struct spi_device *spi, u32 speed_hz,
			  u8 bpw, const void *buf, size_t len)
{
	size_t max_chunk = spi_max_transfer_size(spi);
	struct spi_transfer tr = {
		.bits_per_word = bpw,
		.speed_hz = speed_hz,
	};
	struct spi_message m;
	size_t chunk;
	int ret;

	spi_message_init_with_transfers(&m, &tr, 1);

	while (len) {
		chunk = min(len, max_chunk);

		tr.tx_buf = buf;
		tr.len = chunk;
		buf += chunk;
		len -= chunk;

		ret = spi_sync(spi, &m);
		if (ret)
			return ret;
	}

	return 0;
}
EXPORT_SYMBOL(mipi_dbi_spi_transfer);

#endif /* CONFIG_SPI */

#ifdef CONFIG_DEBUG_FS

static ssize_t mipi_dbi_debugfs_command_write(struct file *file,
					      const char __user *ubuf,
					      size_t count, loff_t *ppos)
{
	struct seq_file *m = file->private_data;
	struct mipi_dbi_dev *dbidev = m->private;
	u8 val, cmd = 0, parameters[64];
	char *buf, *pos, *token;
	int i, ret, idx;

	if (!drm_dev_enter(&dbidev->drm, &idx))
		return -ENODEV;

	buf = memdup_user_nul(ubuf, count);
	if (IS_ERR(buf)) {
		ret = PTR_ERR(buf);
		goto err_exit;
	}

	/* strip trailing whitespace */
	for (i = count - 1; i > 0; i--)
		if (isspace(buf[i]))
			buf[i] = '\0';
		else
			break;
	i = 0;
	pos = buf;
	while (pos) {
		token = strsep(&pos, " ");
		if (!token) {
			ret = -EINVAL;
			goto err_free;
		}

		ret = kstrtou8(token, 16, &val);
		if (ret < 0)
			goto err_free;

		if (token == buf)
			cmd = val;
		else
			parameters[i++] = val;

		if (i == 64) {
			ret = -E2BIG;
			goto err_free;
		}
	}

	ret = mipi_dbi_command_buf(&dbidev->dbi, cmd, parameters, i);

err_free:
	kfree(buf);
err_exit:
	drm_dev_exit(idx);

	return ret < 0 ? ret : count;
}

static int mipi_dbi_debugfs_command_show(struct seq_file *m, void *unused)
{
	struct mipi_dbi_dev *dbidev = m->private;
	struct mipi_dbi *dbi = &dbidev->dbi;
	u8 cmd, val[4];
	int ret, idx;
	size_t len;

	if (!drm_dev_enter(&dbidev->drm, &idx))
		return -ENODEV;

	for (cmd = 0; cmd < 255; cmd++) {
		if (!mipi_dbi_command_is_read(dbi, cmd))
			continue;

		switch (cmd) {
		case MIPI_DCS_READ_MEMORY_START:
		case MIPI_DCS_READ_MEMORY_CONTINUE:
			len = 2;
			break;
		case MIPI_DCS_GET_DISPLAY_ID:
			len = 3;
			break;
		case MIPI_DCS_GET_DISPLAY_STATUS:
			len = 4;
			break;
		default:
			len = 1;
			break;
		}

		seq_printf(m, "%02x: ", cmd);
		ret = mipi_dbi_command_buf(dbi, cmd, val, len);
		if (ret) {
			seq_puts(m, "XX\n");
			continue;
		}
		seq_printf(m, "%*phN\n", (int)len, val);
	}

	drm_dev_exit(idx);

	return 0;
}

static int mipi_dbi_debugfs_command_open(struct inode *inode,
					 struct file *file)
{
	return single_open(file, mipi_dbi_debugfs_command_show,
			   inode->i_private);
}

static const struct file_operations mipi_dbi_debugfs_command_fops = {
	.owner = THIS_MODULE,
	.open = mipi_dbi_debugfs_command_open,
	.read = seq_read,
	.llseek = seq_lseek,
	.release = single_release,
	.write = mipi_dbi_debugfs_command_write,
};

/**
 * mipi_dbi_debugfs_init - Create debugfs entries
 * @minor: DRM minor
 *
 * This function creates a 'command' debugfs file for sending commands to the
 * controller or getting the read command values.
 * Drivers can use this as their &drm_driver->debugfs_init callback.
 *
 * Returns:
 * Zero on success, negative error code on failure.
 */
int mipi_dbi_debugfs_init(struct drm_minor *minor)
{
	struct mipi_dbi_dev *dbidev = drm_to_mipi_dbi_dev(minor->dev);
	umode_t mode = S_IFREG | S_IWUSR;

	if (dbidev->dbi.read_commands)
		mode |= S_IRUGO;
	debugfs_create_file("command", mode, minor->debugfs_root, dbidev,
			    &mipi_dbi_debugfs_command_fops);

	return 0;
}
EXPORT_SYMBOL(mipi_dbi_debugfs_init);

#endif

MODULE_LICENSE("GPL");<|MERGE_RESOLUTION|>--- conflicted
+++ resolved
@@ -370,14 +370,7 @@
 
 	memset(dbidev->tx_buf, 0, len);
 
-<<<<<<< HEAD
-	mipi_dbi_command(dbi, MIPI_DCS_SET_COLUMN_ADDRESS, 0, 0,
-			 ((width - 1) >> 8) & 0xFF, (width - 1) & 0xFF);
-	mipi_dbi_command(dbi, MIPI_DCS_SET_PAGE_ADDRESS, 0, 0,
-			 ((height - 1) >> 8) & 0xFF, (height - 1) & 0xFF);
-=======
 	mipi_dbi_set_window_address(dbidev, 0, width - 1, 0, height - 1);
->>>>>>> 04d5ce62
 	mipi_dbi_command_buf(dbi, MIPI_DCS_WRITE_MEMORY_START,
 			     (u8 *)dbidev->tx_buf, len);
 
