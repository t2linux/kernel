/*
 * Copyright 2014 Advanced Micro Devices, Inc.
 *
 * Permission is hereby granted, free of charge, to any person obtaining a
 * copy of this software and associated documentation files (the "Software"),
 * to deal in the Software without restriction, including without limitation
 * the rights to use, copy, modify, merge, publish, distribute, sublicense,
 * and/or sell copies of the Software, and to permit persons to whom the
 * Software is furnished to do so, subject to the following conditions:
 *
 * The above copyright notice and this permission notice shall be included in
 * all copies or substantial portions of the Software.
 *
 * THE SOFTWARE IS PROVIDED "AS IS", WITHOUT WARRANTY OF ANY KIND, EXPRESS OR
 * IMPLIED, INCLUDING BUT NOT LIMITED TO THE WARRANTIES OF MERCHANTABILITY,
 * FITNESS FOR A PARTICULAR PURPOSE AND NONINFRINGEMENT.  IN NO EVENT SHALL
 * THE COPYRIGHT HOLDER(S) OR AUTHOR(S) BE LIABLE FOR ANY CLAIM, DAMAGES OR
 * OTHER LIABILITY, WHETHER IN AN ACTION OF CONTRACT, TORT OR OTHERWISE,
 * ARISING FROM, OUT OF OR IN CONNECTION WITH THE SOFTWARE OR THE USE OR
 * OTHER DEALINGS IN THE SOFTWARE.
 */

#include <linux/fdtable.h>
#include <linux/uaccess.h>
#include <linux/firmware.h>
#include <drm/drmP.h>
#include "amdgpu.h"
#include "amdgpu_amdkfd.h"
#include "cikd.h"
#include "cik_sdma.h"
#include "amdgpu_ucode.h"
#include "gfx_v7_0.h"
#include "gca/gfx_7_2_d.h"
#include "gca/gfx_7_2_enum.h"
#include "gca/gfx_7_2_sh_mask.h"
#include "oss/oss_2_0_d.h"
#include "oss/oss_2_0_sh_mask.h"
#include "gmc/gmc_7_1_d.h"
#include "gmc/gmc_7_1_sh_mask.h"
#include "cik_structs.h"

<<<<<<< HEAD
=======
enum hqd_dequeue_request_type {
	NO_ACTION = 0,
	DRAIN_PIPE,
	RESET_WAVES
};

>>>>>>> bb176f67
enum {
	MAX_TRAPID = 8,		/* 3 bits in the bitfield. */
	MAX_WATCH_ADDRESSES = 4
};

enum {
	ADDRESS_WATCH_REG_ADDR_HI = 0,
	ADDRESS_WATCH_REG_ADDR_LO,
	ADDRESS_WATCH_REG_CNTL,
	ADDRESS_WATCH_REG_MAX
};

/*  not defined in the CI/KV reg file  */
enum {
	ADDRESS_WATCH_REG_CNTL_ATC_BIT = 0x10000000UL,
	ADDRESS_WATCH_REG_CNTL_DEFAULT_MASK = 0x00FFFFFF,
	ADDRESS_WATCH_REG_ADDLOW_MASK_EXTENSION = 0x03000000,
	/* extend the mask to 26 bits to match the low address field */
	ADDRESS_WATCH_REG_ADDLOW_SHIFT = 6,
	ADDRESS_WATCH_REG_ADDHIGH_MASK = 0xFFFF
};

static const uint32_t watchRegs[MAX_WATCH_ADDRESSES * ADDRESS_WATCH_REG_MAX] = {
	mmTCP_WATCH0_ADDR_H, mmTCP_WATCH0_ADDR_L, mmTCP_WATCH0_CNTL,
	mmTCP_WATCH1_ADDR_H, mmTCP_WATCH1_ADDR_L, mmTCP_WATCH1_CNTL,
	mmTCP_WATCH2_ADDR_H, mmTCP_WATCH2_ADDR_L, mmTCP_WATCH2_CNTL,
	mmTCP_WATCH3_ADDR_H, mmTCP_WATCH3_ADDR_L, mmTCP_WATCH3_CNTL
};

union TCP_WATCH_CNTL_BITS {
	struct {
		uint32_t mask:24;
		uint32_t vmid:4;
		uint32_t atc:1;
		uint32_t mode:2;
		uint32_t valid:1;
	} bitfields, bits;
	uint32_t u32All;
	signed int i32All;
	float f32All;
};

/*
 * Register access functions
 */

static void kgd_program_sh_mem_settings(struct kgd_dev *kgd, uint32_t vmid,
		uint32_t sh_mem_config,	uint32_t sh_mem_ape1_base,
		uint32_t sh_mem_ape1_limit, uint32_t sh_mem_bases);

static int kgd_set_pasid_vmid_mapping(struct kgd_dev *kgd, unsigned int pasid,
					unsigned int vmid);

static int kgd_init_pipeline(struct kgd_dev *kgd, uint32_t pipe_id,
				uint32_t hpd_size, uint64_t hpd_gpu_addr);
static int kgd_init_interrupts(struct kgd_dev *kgd, uint32_t pipe_id);
static int kgd_hqd_load(struct kgd_dev *kgd, void *mqd, uint32_t pipe_id,
			uint32_t queue_id, uint32_t __user *wptr,
			uint32_t wptr_shift, uint32_t wptr_mask,
			struct mm_struct *mm);
static int kgd_hqd_sdma_load(struct kgd_dev *kgd, void *mqd);
static bool kgd_hqd_is_occupied(struct kgd_dev *kgd, uint64_t queue_address,
				uint32_t pipe_id, uint32_t queue_id);

static int kgd_hqd_destroy(struct kgd_dev *kgd, void *mqd,
				enum kfd_preempt_type reset_type,
				unsigned int utimeout, uint32_t pipe_id,
				uint32_t queue_id);
static bool kgd_hqd_sdma_is_occupied(struct kgd_dev *kgd, void *mqd);
static int kgd_hqd_sdma_destroy(struct kgd_dev *kgd, void *mqd,
				unsigned int utimeout);
static int kgd_address_watch_disable(struct kgd_dev *kgd);
static int kgd_address_watch_execute(struct kgd_dev *kgd,
					unsigned int watch_point_id,
					uint32_t cntl_val,
					uint32_t addr_hi,
					uint32_t addr_lo);
static int kgd_wave_control_execute(struct kgd_dev *kgd,
					uint32_t gfx_index_val,
					uint32_t sq_cmd);
static uint32_t kgd_address_watch_get_offset(struct kgd_dev *kgd,
					unsigned int watch_point_id,
					unsigned int reg_offset);

static bool get_atc_vmid_pasid_mapping_valid(struct kgd_dev *kgd, uint8_t vmid);
static uint16_t get_atc_vmid_pasid_mapping_pasid(struct kgd_dev *kgd,
							uint8_t vmid);
static void write_vmid_invalidate_request(struct kgd_dev *kgd, uint8_t vmid);

static uint16_t get_fw_version(struct kgd_dev *kgd, enum kgd_engine_type type);
static void set_scratch_backing_va(struct kgd_dev *kgd,
					uint64_t va, uint32_t vmid);

/* Because of REG_GET_FIELD() being used, we put this function in the
 * asic specific file.
 */
static int get_tile_config(struct kgd_dev *kgd,
		struct tile_config *config)
{
	struct amdgpu_device *adev = (struct amdgpu_device *)kgd;

	config->gb_addr_config = adev->gfx.config.gb_addr_config;
	config->num_banks = REG_GET_FIELD(adev->gfx.config.mc_arb_ramcfg,
				MC_ARB_RAMCFG, NOOFBANK);
	config->num_ranks = REG_GET_FIELD(adev->gfx.config.mc_arb_ramcfg,
				MC_ARB_RAMCFG, NOOFRANKS);

	config->tile_config_ptr = adev->gfx.config.tile_mode_array;
	config->num_tile_configs =
			ARRAY_SIZE(adev->gfx.config.tile_mode_array);
	config->macro_tile_config_ptr =
			adev->gfx.config.macrotile_mode_array;
	config->num_macro_tile_configs =
			ARRAY_SIZE(adev->gfx.config.macrotile_mode_array);

	return 0;
}

static const struct kfd2kgd_calls kfd2kgd = {
	.init_gtt_mem_allocation = alloc_gtt_mem,
	.free_gtt_mem = free_gtt_mem,
	.get_vmem_size = get_vmem_size,
	.get_gpu_clock_counter = get_gpu_clock_counter,
	.get_max_engine_clock_in_mhz = get_max_engine_clock_in_mhz,
	.program_sh_mem_settings = kgd_program_sh_mem_settings,
	.set_pasid_vmid_mapping = kgd_set_pasid_vmid_mapping,
	.init_pipeline = kgd_init_pipeline,
	.init_interrupts = kgd_init_interrupts,
	.hqd_load = kgd_hqd_load,
	.hqd_sdma_load = kgd_hqd_sdma_load,
	.hqd_is_occupied = kgd_hqd_is_occupied,
	.hqd_sdma_is_occupied = kgd_hqd_sdma_is_occupied,
	.hqd_destroy = kgd_hqd_destroy,
	.hqd_sdma_destroy = kgd_hqd_sdma_destroy,
	.address_watch_disable = kgd_address_watch_disable,
	.address_watch_execute = kgd_address_watch_execute,
	.wave_control_execute = kgd_wave_control_execute,
	.address_watch_get_offset = kgd_address_watch_get_offset,
	.get_atc_vmid_pasid_mapping_pasid = get_atc_vmid_pasid_mapping_pasid,
	.get_atc_vmid_pasid_mapping_valid = get_atc_vmid_pasid_mapping_valid,
	.write_vmid_invalidate_request = write_vmid_invalidate_request,
	.get_fw_version = get_fw_version,
	.set_scratch_backing_va = set_scratch_backing_va,
	.get_tile_config = get_tile_config,
};

struct kfd2kgd_calls *amdgpu_amdkfd_gfx_7_get_functions(void)
{
	return (struct kfd2kgd_calls *)&kfd2kgd;
}

static inline struct amdgpu_device *get_amdgpu_device(struct kgd_dev *kgd)
{
	return (struct amdgpu_device *)kgd;
}

static void lock_srbm(struct kgd_dev *kgd, uint32_t mec, uint32_t pipe,
			uint32_t queue, uint32_t vmid)
{
	struct amdgpu_device *adev = get_amdgpu_device(kgd);
	uint32_t value = PIPEID(pipe) | MEID(mec) | VMID(vmid) | QUEUEID(queue);

	mutex_lock(&adev->srbm_mutex);
	WREG32(mmSRBM_GFX_CNTL, value);
}

static void unlock_srbm(struct kgd_dev *kgd)
{
	struct amdgpu_device *adev = get_amdgpu_device(kgd);

	WREG32(mmSRBM_GFX_CNTL, 0);
	mutex_unlock(&adev->srbm_mutex);
}

static void acquire_queue(struct kgd_dev *kgd, uint32_t pipe_id,
				uint32_t queue_id)
{
	struct amdgpu_device *adev = get_amdgpu_device(kgd);

<<<<<<< HEAD
	uint32_t mec = (++pipe_id / adev->gfx.mec.num_pipe_per_mec) + 1;
=======
	uint32_t mec = (pipe_id / adev->gfx.mec.num_pipe_per_mec) + 1;
>>>>>>> bb176f67
	uint32_t pipe = (pipe_id % adev->gfx.mec.num_pipe_per_mec);

	lock_srbm(kgd, mec, pipe, queue_id, 0);
}

static void release_queue(struct kgd_dev *kgd)
{
	unlock_srbm(kgd);
}

static void kgd_program_sh_mem_settings(struct kgd_dev *kgd, uint32_t vmid,
					uint32_t sh_mem_config,
					uint32_t sh_mem_ape1_base,
					uint32_t sh_mem_ape1_limit,
					uint32_t sh_mem_bases)
{
	struct amdgpu_device *adev = get_amdgpu_device(kgd);

	lock_srbm(kgd, 0, 0, 0, vmid);

	WREG32(mmSH_MEM_CONFIG, sh_mem_config);
	WREG32(mmSH_MEM_APE1_BASE, sh_mem_ape1_base);
	WREG32(mmSH_MEM_APE1_LIMIT, sh_mem_ape1_limit);
	WREG32(mmSH_MEM_BASES, sh_mem_bases);

	unlock_srbm(kgd);
}

static int kgd_set_pasid_vmid_mapping(struct kgd_dev *kgd, unsigned int pasid,
					unsigned int vmid)
{
	struct amdgpu_device *adev = get_amdgpu_device(kgd);

	/*
	 * We have to assume that there is no outstanding mapping.
	 * The ATC_VMID_PASID_MAPPING_UPDATE_STATUS bit could be 0 because
	 * a mapping is in progress or because a mapping finished and the
	 * SW cleared it. So the protocol is to always wait & clear.
	 */
	uint32_t pasid_mapping = (pasid == 0) ? 0 : (uint32_t)pasid |
			ATC_VMID0_PASID_MAPPING__VALID_MASK;

	WREG32(mmATC_VMID0_PASID_MAPPING + vmid, pasid_mapping);

	while (!(RREG32(mmATC_VMID_PASID_MAPPING_UPDATE_STATUS) & (1U << vmid)))
		cpu_relax();
	WREG32(mmATC_VMID_PASID_MAPPING_UPDATE_STATUS, 1U << vmid);

	/* Mapping vmid to pasid also for IH block */
	WREG32(mmIH_VMID_0_LUT + vmid, pasid_mapping);

	return 0;
}

static int kgd_init_pipeline(struct kgd_dev *kgd, uint32_t pipe_id,
				uint32_t hpd_size, uint64_t hpd_gpu_addr)
{
	/* amdgpu owns the per-pipe state */
	return 0;
}

static int kgd_init_interrupts(struct kgd_dev *kgd, uint32_t pipe_id)
{
	struct amdgpu_device *adev = get_amdgpu_device(kgd);
	uint32_t mec;
	uint32_t pipe;

	mec = (pipe_id / adev->gfx.mec.num_pipe_per_mec) + 1;
	pipe = (pipe_id % adev->gfx.mec.num_pipe_per_mec);

	lock_srbm(kgd, mec, pipe, 0, 0);

	WREG32(mmCPC_INT_CNTL, CP_INT_CNTL_RING0__TIME_STAMP_INT_ENABLE_MASK |
			CP_INT_CNTL_RING0__OPCODE_ERROR_INT_ENABLE_MASK);

	unlock_srbm(kgd);

	return 0;
}

static inline uint32_t get_sdma_base_addr(struct cik_sdma_rlc_registers *m)
{
	uint32_t retval;

	retval = m->sdma_engine_id * SDMA1_REGISTER_OFFSET +
			m->sdma_queue_id * KFD_CIK_SDMA_QUEUE_OFFSET;

	pr_debug("kfd: sdma base address: 0x%x\n", retval);

	return retval;
}

static inline struct cik_mqd *get_mqd(void *mqd)
{
	return (struct cik_mqd *)mqd;
}

static inline struct cik_sdma_rlc_registers *get_sdma_mqd(void *mqd)
{
	return (struct cik_sdma_rlc_registers *)mqd;
}

static int kgd_hqd_load(struct kgd_dev *kgd, void *mqd, uint32_t pipe_id,
			uint32_t queue_id, uint32_t __user *wptr,
			uint32_t wptr_shift, uint32_t wptr_mask,
			struct mm_struct *mm)
{
	struct amdgpu_device *adev = get_amdgpu_device(kgd);
	struct cik_mqd *m;
	uint32_t *mqd_hqd;
	uint32_t reg, wptr_val, data;

	m = get_mqd(mqd);

<<<<<<< HEAD
	is_wptr_shadow_valid = !get_user(wptr_shadow, wptr);
	if (is_wptr_shadow_valid)
		m->cp_hqd_pq_wptr = wptr_shadow;

	acquire_queue(kgd, pipe_id, queue_id);
	gfx_v7_0_mqd_commit(adev, m);
=======
	acquire_queue(kgd, pipe_id, queue_id);

	/* HQD registers extend from CP_MQD_BASE_ADDR to CP_MQD_CONTROL. */
	mqd_hqd = &m->cp_mqd_base_addr_lo;

	for (reg = mmCP_MQD_BASE_ADDR; reg <= mmCP_MQD_CONTROL; reg++)
		WREG32(reg, mqd_hqd[reg - mmCP_MQD_BASE_ADDR]);

	/* Copy userspace write pointer value to register.
	 * Activate doorbell logic to monitor subsequent changes.
	 */
	data = REG_SET_FIELD(m->cp_hqd_pq_doorbell_control,
			     CP_HQD_PQ_DOORBELL_CONTROL, DOORBELL_EN, 1);
	WREG32(mmCP_HQD_PQ_DOORBELL_CONTROL, data);

	if (read_user_wptr(mm, wptr, wptr_val))
		WREG32(mmCP_HQD_PQ_WPTR, (wptr_val << wptr_shift) & wptr_mask);

	data = REG_SET_FIELD(m->cp_hqd_active, CP_HQD_ACTIVE, ACTIVE, 1);
	WREG32(mmCP_HQD_ACTIVE, data);

>>>>>>> bb176f67
	release_queue(kgd);

	return 0;
}

static int kgd_hqd_sdma_load(struct kgd_dev *kgd, void *mqd)
{
	struct amdgpu_device *adev = get_amdgpu_device(kgd);
	struct cik_sdma_rlc_registers *m;
	uint32_t sdma_base_addr;

	m = get_sdma_mqd(mqd);
	sdma_base_addr = get_sdma_base_addr(m);

	WREG32(sdma_base_addr + mmSDMA0_RLC0_VIRTUAL_ADDR,
			m->sdma_rlc_virtual_addr);

	WREG32(sdma_base_addr + mmSDMA0_RLC0_RB_BASE,
			m->sdma_rlc_rb_base);

	WREG32(sdma_base_addr + mmSDMA0_RLC0_RB_BASE_HI,
			m->sdma_rlc_rb_base_hi);

	WREG32(sdma_base_addr + mmSDMA0_RLC0_RB_RPTR_ADDR_LO,
			m->sdma_rlc_rb_rptr_addr_lo);

	WREG32(sdma_base_addr + mmSDMA0_RLC0_RB_RPTR_ADDR_HI,
			m->sdma_rlc_rb_rptr_addr_hi);

	WREG32(sdma_base_addr + mmSDMA0_RLC0_DOORBELL,
			m->sdma_rlc_doorbell);

	WREG32(sdma_base_addr + mmSDMA0_RLC0_RB_CNTL,
			m->sdma_rlc_rb_cntl);

	return 0;
}

static bool kgd_hqd_is_occupied(struct kgd_dev *kgd, uint64_t queue_address,
				uint32_t pipe_id, uint32_t queue_id)
{
	struct amdgpu_device *adev = get_amdgpu_device(kgd);
	uint32_t act;
	bool retval = false;
	uint32_t low, high;

	acquire_queue(kgd, pipe_id, queue_id);
	act = RREG32(mmCP_HQD_ACTIVE);
	if (act) {
		low = lower_32_bits(queue_address >> 8);
		high = upper_32_bits(queue_address >> 8);

		if (low == RREG32(mmCP_HQD_PQ_BASE) &&
				high == RREG32(mmCP_HQD_PQ_BASE_HI))
			retval = true;
	}
	release_queue(kgd);
	return retval;
}

static bool kgd_hqd_sdma_is_occupied(struct kgd_dev *kgd, void *mqd)
{
	struct amdgpu_device *adev = get_amdgpu_device(kgd);
	struct cik_sdma_rlc_registers *m;
	uint32_t sdma_base_addr;
	uint32_t sdma_rlc_rb_cntl;

	m = get_sdma_mqd(mqd);
	sdma_base_addr = get_sdma_base_addr(m);

	sdma_rlc_rb_cntl = RREG32(sdma_base_addr + mmSDMA0_RLC0_RB_CNTL);

	if (sdma_rlc_rb_cntl & SDMA0_RLC0_RB_CNTL__RB_ENABLE_MASK)
		return true;

	return false;
}

static int kgd_hqd_destroy(struct kgd_dev *kgd, void *mqd,
				enum kfd_preempt_type reset_type,
				unsigned int utimeout, uint32_t pipe_id,
				uint32_t queue_id)
{
	struct amdgpu_device *adev = get_amdgpu_device(kgd);
	uint32_t temp;
	enum hqd_dequeue_request_type type;
	unsigned long flags, end_jiffies;
	int retry;

	acquire_queue(kgd, pipe_id, queue_id);
	WREG32(mmCP_HQD_PQ_DOORBELL_CONTROL, 0);

	switch (reset_type) {
	case KFD_PREEMPT_TYPE_WAVEFRONT_DRAIN:
		type = DRAIN_PIPE;
		break;
	case KFD_PREEMPT_TYPE_WAVEFRONT_RESET:
		type = RESET_WAVES;
		break;
	default:
		type = DRAIN_PIPE;
		break;
	}

	/* Workaround: If IQ timer is active and the wait time is close to or
	 * equal to 0, dequeueing is not safe. Wait until either the wait time
	 * is larger or timer is cleared. Also, ensure that IQ_REQ_PEND is
	 * cleared before continuing. Also, ensure wait times are set to at
	 * least 0x3.
	 */
	local_irq_save(flags);
	preempt_disable();
	retry = 5000; /* wait for 500 usecs at maximum */
	while (true) {
		temp = RREG32(mmCP_HQD_IQ_TIMER);
		if (REG_GET_FIELD(temp, CP_HQD_IQ_TIMER, PROCESSING_IQ)) {
			pr_debug("HW is processing IQ\n");
			goto loop;
		}
		if (REG_GET_FIELD(temp, CP_HQD_IQ_TIMER, ACTIVE)) {
			if (REG_GET_FIELD(temp, CP_HQD_IQ_TIMER, RETRY_TYPE)
					== 3) /* SEM-rearm is safe */
				break;
			/* Wait time 3 is safe for CP, but our MMIO read/write
			 * time is close to 1 microsecond, so check for 10 to
			 * leave more buffer room
			 */
			if (REG_GET_FIELD(temp, CP_HQD_IQ_TIMER, WAIT_TIME)
					>= 10)
				break;
			pr_debug("IQ timer is active\n");
		} else
			break;
loop:
		if (!retry) {
			pr_err("CP HQD IQ timer status time out\n");
			break;
		}
		ndelay(100);
		--retry;
	}
	retry = 1000;
	while (true) {
		temp = RREG32(mmCP_HQD_DEQUEUE_REQUEST);
		if (!(temp & CP_HQD_DEQUEUE_REQUEST__IQ_REQ_PEND_MASK))
			break;
		pr_debug("Dequeue request is pending\n");

		if (!retry) {
			pr_err("CP HQD dequeue request time out\n");
			break;
		}
		ndelay(100);
		--retry;
	}
	local_irq_restore(flags);
	preempt_enable();

	WREG32(mmCP_HQD_DEQUEUE_REQUEST, type);

	end_jiffies = (utimeout * HZ / 1000) + jiffies;
	while (true) {
		temp = RREG32(mmCP_HQD_ACTIVE);
		if (!(temp & CP_HQD_ACTIVE__ACTIVE_MASK))
			break;
		if (time_after(jiffies, end_jiffies)) {
			pr_err("cp queue preemption time out\n");
			release_queue(kgd);
			return -ETIME;
		}
		usleep_range(500, 1000);
	}

	release_queue(kgd);
	return 0;
}

static int kgd_hqd_sdma_destroy(struct kgd_dev *kgd, void *mqd,
				unsigned int utimeout)
{
	struct amdgpu_device *adev = get_amdgpu_device(kgd);
	struct cik_sdma_rlc_registers *m;
	uint32_t sdma_base_addr;
	uint32_t temp;
	int timeout = utimeout;

	m = get_sdma_mqd(mqd);
	sdma_base_addr = get_sdma_base_addr(m);

	temp = RREG32(sdma_base_addr + mmSDMA0_RLC0_RB_CNTL);
	temp = temp & ~SDMA0_RLC0_RB_CNTL__RB_ENABLE_MASK;
	WREG32(sdma_base_addr + mmSDMA0_RLC0_RB_CNTL, temp);

	while (true) {
		temp = RREG32(sdma_base_addr + mmSDMA0_RLC0_CONTEXT_STATUS);
		if (temp & SDMA0_STATUS_REG__RB_CMD_IDLE__SHIFT)
			break;
		if (timeout <= 0)
			return -ETIME;
		msleep(20);
		timeout -= 20;
	}

	WREG32(sdma_base_addr + mmSDMA0_RLC0_DOORBELL, 0);
	WREG32(sdma_base_addr + mmSDMA0_RLC0_RB_RPTR, 0);
	WREG32(sdma_base_addr + mmSDMA0_RLC0_RB_WPTR, 0);
	WREG32(sdma_base_addr + mmSDMA0_RLC0_RB_BASE, 0);

	return 0;
}

static int kgd_address_watch_disable(struct kgd_dev *kgd)
{
	struct amdgpu_device *adev = get_amdgpu_device(kgd);
	union TCP_WATCH_CNTL_BITS cntl;
	unsigned int i;

	cntl.u32All = 0;

	cntl.bitfields.valid = 0;
	cntl.bitfields.mask = ADDRESS_WATCH_REG_CNTL_DEFAULT_MASK;
	cntl.bitfields.atc = 1;

	/* Turning off this address until we set all the registers */
	for (i = 0; i < MAX_WATCH_ADDRESSES; i++)
		WREG32(watchRegs[i * ADDRESS_WATCH_REG_MAX +
			ADDRESS_WATCH_REG_CNTL], cntl.u32All);

	return 0;
}

static int kgd_address_watch_execute(struct kgd_dev *kgd,
					unsigned int watch_point_id,
					uint32_t cntl_val,
					uint32_t addr_hi,
					uint32_t addr_lo)
{
	struct amdgpu_device *adev = get_amdgpu_device(kgd);
	union TCP_WATCH_CNTL_BITS cntl;

	cntl.u32All = cntl_val;

	/* Turning off this watch point until we set all the registers */
	cntl.bitfields.valid = 0;
	WREG32(watchRegs[watch_point_id * ADDRESS_WATCH_REG_MAX +
		ADDRESS_WATCH_REG_CNTL], cntl.u32All);

	WREG32(watchRegs[watch_point_id * ADDRESS_WATCH_REG_MAX +
		ADDRESS_WATCH_REG_ADDR_HI], addr_hi);

	WREG32(watchRegs[watch_point_id * ADDRESS_WATCH_REG_MAX +
		ADDRESS_WATCH_REG_ADDR_LO], addr_lo);

	/* Enable the watch point */
	cntl.bitfields.valid = 1;

	WREG32(watchRegs[watch_point_id * ADDRESS_WATCH_REG_MAX +
		ADDRESS_WATCH_REG_CNTL], cntl.u32All);

	return 0;
}

static int kgd_wave_control_execute(struct kgd_dev *kgd,
					uint32_t gfx_index_val,
					uint32_t sq_cmd)
{
	struct amdgpu_device *adev = get_amdgpu_device(kgd);
	uint32_t data;

	mutex_lock(&adev->grbm_idx_mutex);

	WREG32(mmGRBM_GFX_INDEX, gfx_index_val);
	WREG32(mmSQ_CMD, sq_cmd);

	/*  Restore the GRBM_GFX_INDEX register  */

	data = GRBM_GFX_INDEX__INSTANCE_BROADCAST_WRITES_MASK |
		GRBM_GFX_INDEX__SH_BROADCAST_WRITES_MASK |
		GRBM_GFX_INDEX__SE_BROADCAST_WRITES_MASK;

	WREG32(mmGRBM_GFX_INDEX, data);

	mutex_unlock(&adev->grbm_idx_mutex);

	return 0;
}

static uint32_t kgd_address_watch_get_offset(struct kgd_dev *kgd,
					unsigned int watch_point_id,
					unsigned int reg_offset)
{
	return watchRegs[watch_point_id * ADDRESS_WATCH_REG_MAX + reg_offset];
}

static bool get_atc_vmid_pasid_mapping_valid(struct kgd_dev *kgd,
							uint8_t vmid)
{
	uint32_t reg;
	struct amdgpu_device *adev = (struct amdgpu_device *) kgd;

	reg = RREG32(mmATC_VMID0_PASID_MAPPING + vmid);
	return reg & ATC_VMID0_PASID_MAPPING__VALID_MASK;
}

static uint16_t get_atc_vmid_pasid_mapping_pasid(struct kgd_dev *kgd,
								uint8_t vmid)
{
	uint32_t reg;
	struct amdgpu_device *adev = (struct amdgpu_device *) kgd;

	reg = RREG32(mmATC_VMID0_PASID_MAPPING + vmid);
	return reg & ATC_VMID0_PASID_MAPPING__VALID_MASK;
}

static void write_vmid_invalidate_request(struct kgd_dev *kgd, uint8_t vmid)
{
	struct amdgpu_device *adev = (struct amdgpu_device *) kgd;

	WREG32(mmVM_INVALIDATE_REQUEST, 1 << vmid);
}

static void set_scratch_backing_va(struct kgd_dev *kgd,
					uint64_t va, uint32_t vmid)
{
	struct amdgpu_device *adev = (struct amdgpu_device *) kgd;

	lock_srbm(kgd, 0, 0, 0, vmid);
	WREG32(mmSH_HIDDEN_PRIVATE_BASE_VMID, va);
	unlock_srbm(kgd);
}

static uint16_t get_fw_version(struct kgd_dev *kgd, enum kgd_engine_type type)
{
	struct amdgpu_device *adev = (struct amdgpu_device *) kgd;
	const union amdgpu_firmware_header *hdr;

	BUG_ON(kgd == NULL);

	switch (type) {
	case KGD_ENGINE_PFP:
		hdr = (const union amdgpu_firmware_header *)
						adev->gfx.pfp_fw->data;
		break;

	case KGD_ENGINE_ME:
		hdr = (const union amdgpu_firmware_header *)
						adev->gfx.me_fw->data;
		break;

	case KGD_ENGINE_CE:
		hdr = (const union amdgpu_firmware_header *)
						adev->gfx.ce_fw->data;
		break;

	case KGD_ENGINE_MEC1:
		hdr = (const union amdgpu_firmware_header *)
						adev->gfx.mec_fw->data;
		break;

	case KGD_ENGINE_MEC2:
		hdr = (const union amdgpu_firmware_header *)
						adev->gfx.mec2_fw->data;
		break;

	case KGD_ENGINE_RLC:
		hdr = (const union amdgpu_firmware_header *)
						adev->gfx.rlc_fw->data;
		break;

	case KGD_ENGINE_SDMA1:
		hdr = (const union amdgpu_firmware_header *)
						adev->sdma.instance[0].fw->data;
		break;

	case KGD_ENGINE_SDMA2:
		hdr = (const union amdgpu_firmware_header *)
						adev->sdma.instance[1].fw->data;
		break;

	default:
		return 0;
	}

	if (hdr == NULL)
		return 0;

	/* Only 12 bit in use*/
	return hdr->common.ucode_version;
}
<|MERGE_RESOLUTION|>--- conflicted
+++ resolved
@@ -39,15 +39,12 @@
 #include "gmc/gmc_7_1_sh_mask.h"
 #include "cik_structs.h"
 
-<<<<<<< HEAD
-=======
 enum hqd_dequeue_request_type {
 	NO_ACTION = 0,
 	DRAIN_PIPE,
 	RESET_WAVES
 };
 
->>>>>>> bb176f67
 enum {
 	MAX_TRAPID = 8,		/* 3 bits in the bitfield. */
 	MAX_WATCH_ADDRESSES = 4
@@ -227,11 +224,7 @@
 {
 	struct amdgpu_device *adev = get_amdgpu_device(kgd);
 
-<<<<<<< HEAD
-	uint32_t mec = (++pipe_id / adev->gfx.mec.num_pipe_per_mec) + 1;
-=======
 	uint32_t mec = (pipe_id / adev->gfx.mec.num_pipe_per_mec) + 1;
->>>>>>> bb176f67
 	uint32_t pipe = (pipe_id % adev->gfx.mec.num_pipe_per_mec);
 
 	lock_srbm(kgd, mec, pipe, queue_id, 0);
@@ -346,14 +339,6 @@
 
 	m = get_mqd(mqd);
 
-<<<<<<< HEAD
-	is_wptr_shadow_valid = !get_user(wptr_shadow, wptr);
-	if (is_wptr_shadow_valid)
-		m->cp_hqd_pq_wptr = wptr_shadow;
-
-	acquire_queue(kgd, pipe_id, queue_id);
-	gfx_v7_0_mqd_commit(adev, m);
-=======
 	acquire_queue(kgd, pipe_id, queue_id);
 
 	/* HQD registers extend from CP_MQD_BASE_ADDR to CP_MQD_CONTROL. */
@@ -375,7 +360,6 @@
 	data = REG_SET_FIELD(m->cp_hqd_active, CP_HQD_ACTIVE, ACTIVE, 1);
 	WREG32(mmCP_HQD_ACTIVE, data);
 
->>>>>>> bb176f67
 	release_queue(kgd);
 
 	return 0;
