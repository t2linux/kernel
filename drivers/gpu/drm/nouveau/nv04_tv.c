--- conflicted
+++ resolved
@@ -171,12 +171,7 @@
 
 static void nv04_tv_destroy(struct drm_encoder *encoder)
 {
-<<<<<<< HEAD
-	to_encoder_slave(encoder)->slave_funcs->destroy(encoder);
-
-=======
 	get_slave_funcs(encoder)->destroy(encoder);
->>>>>>> 56385a12
 	drm_encoder_cleanup(encoder);
 
 	kfree(encoder->helper_private);
@@ -233,11 +228,7 @@
 		goto fail_cleanup;
 
 	/* Fill the function pointers */
-<<<<<<< HEAD
-	sfuncs = to_encoder_slave(encoder)->slave_funcs;
-=======
 	sfuncs = get_slave_funcs(encoder);
->>>>>>> 56385a12
 
 	*hfuncs = (struct drm_encoder_helper_funcs) {
 		.dpms = nv04_tv_dpms,
@@ -251,10 +242,6 @@
 	};
 
 	/* Attach it to the specified connector. */
-<<<<<<< HEAD
-	sfuncs->set_config(encoder, nv04_tv_encoder_info[type].platform_data);
-=======
->>>>>>> 56385a12
 	sfuncs->create_resources(encoder, connector);
 	drm_mode_connector_attach_encoder(connector, encoder);
 
