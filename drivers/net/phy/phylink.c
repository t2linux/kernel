--- conflicted
+++ resolved
@@ -445,14 +445,8 @@
 	struct net_device *ndev = pl->netdev;
 
 	pl->cur_interface = link_state.interface;
-<<<<<<< HEAD
 	pl->ops->mac_link_up(pl->config, pl->cur_link_an_mode,
-			     pl->phy_state.interface,
-			     pl->phydev);
-=======
-	pl->ops->mac_link_up(pl->config, pl->link_an_mode,
 			     pl->cur_interface, pl->phydev);
->>>>>>> c6017471
 
 	if (ndev)
 		netif_carrier_on(ndev);
