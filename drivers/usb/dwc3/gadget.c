/**
 * gadget.c - DesignWare USB3 DRD Controller Gadget Framework Link
 *
 * Copyright (C) 2010-2011 Texas Instruments Incorporated - http://www.ti.com
 *
 * Authors: Felipe Balbi <balbi@ti.com>,
 *	    Sebastian Andrzej Siewior <bigeasy@linutronix.de>
 *
 * This program is free software: you can redistribute it and/or modify
 * it under the terms of the GNU General Public License version 2  of
 * the License as published by the Free Software Foundation.
 *
 * This program is distributed in the hope that it will be useful,
 * but WITHOUT ANY WARRANTY; without even the implied warranty of
 * MERCHANTABILITY or FITNESS FOR A PARTICULAR PURPOSE.  See the
 * GNU General Public License for more details.
 */

#include <linux/kernel.h>
#include <linux/delay.h>
#include <linux/slab.h>
#include <linux/spinlock.h>
#include <linux/platform_device.h>
#include <linux/pm_runtime.h>
#include <linux/interrupt.h>
#include <linux/io.h>
#include <linux/list.h>
#include <linux/dma-mapping.h>

#include <linux/usb/ch9.h>
#include <linux/usb/gadget.h>

#include "debug.h"
#include "core.h"
#include "gadget.h"
#include "io.h"

/**
 * dwc3_gadget_set_test_mode - Enables USB2 Test Modes
 * @dwc: pointer to our context structure
 * @mode: the mode to set (J, K SE0 NAK, Force Enable)
 *
 * Caller should take care of locking. This function will
 * return 0 on success or -EINVAL if wrong Test Selector
 * is passed
 */
int dwc3_gadget_set_test_mode(struct dwc3 *dwc, int mode)
{
	u32		reg;

	reg = dwc3_readl(dwc->regs, DWC3_DCTL);
	reg &= ~DWC3_DCTL_TSTCTRL_MASK;

	switch (mode) {
	case TEST_J:
	case TEST_K:
	case TEST_SE0_NAK:
	case TEST_PACKET:
	case TEST_FORCE_EN:
		reg |= mode << 1;
		break;
	default:
		return -EINVAL;
	}

	dwc3_writel(dwc->regs, DWC3_DCTL, reg);

	return 0;
}

/**
 * dwc3_gadget_get_link_state - Gets current state of USB Link
 * @dwc: pointer to our context structure
 *
 * Caller should take care of locking. This function will
 * return the link state on success (>= 0) or -ETIMEDOUT.
 */
int dwc3_gadget_get_link_state(struct dwc3 *dwc)
{
	u32		reg;

	reg = dwc3_readl(dwc->regs, DWC3_DSTS);

	return DWC3_DSTS_USBLNKST(reg);
}

/**
 * dwc3_gadget_set_link_state - Sets USB Link to a particular State
 * @dwc: pointer to our context structure
 * @state: the state to put link into
 *
 * Caller should take care of locking. This function will
 * return 0 on success or -ETIMEDOUT.
 */
int dwc3_gadget_set_link_state(struct dwc3 *dwc, enum dwc3_link_state state)
{
	int		retries = 10000;
	u32		reg;

	/*
	 * Wait until device controller is ready. Only applies to 1.94a and
	 * later RTL.
	 */
	if (dwc->revision >= DWC3_REVISION_194A) {
		while (--retries) {
			reg = dwc3_readl(dwc->regs, DWC3_DSTS);
			if (reg & DWC3_DSTS_DCNRD)
				udelay(5);
			else
				break;
		}

		if (retries <= 0)
			return -ETIMEDOUT;
	}

	reg = dwc3_readl(dwc->regs, DWC3_DCTL);
	reg &= ~DWC3_DCTL_ULSTCHNGREQ_MASK;

	/* set requested state */
	reg |= DWC3_DCTL_ULSTCHNGREQ(state);
	dwc3_writel(dwc->regs, DWC3_DCTL, reg);

	/*
	 * The following code is racy when called from dwc3_gadget_wakeup,
	 * and is not needed, at least on newer versions
	 */
	if (dwc->revision >= DWC3_REVISION_194A)
		return 0;

	/* wait for a change in DSTS */
	retries = 10000;
	while (--retries) {
		reg = dwc3_readl(dwc->regs, DWC3_DSTS);

		if (DWC3_DSTS_USBLNKST(reg) == state)
			return 0;

		udelay(5);
	}

	dwc3_trace(trace_dwc3_gadget,
			"link state change request timed out");

	return -ETIMEDOUT;
}

/**
 * dwc3_ep_inc_trb() - Increment a TRB index.
 * @index - Pointer to the TRB index to increment.
 *
 * The index should never point to the link TRB. After incrementing,
 * if it is point to the link TRB, wrap around to the beginning. The
 * link TRB is always at the last TRB entry.
 */
static void dwc3_ep_inc_trb(u8 *index)
{
	(*index)++;
	if (*index == (DWC3_TRB_NUM - 1))
		*index = 0;
}

static void dwc3_ep_inc_enq(struct dwc3_ep *dep)
{
	dwc3_ep_inc_trb(&dep->trb_enqueue);
}

static void dwc3_ep_inc_deq(struct dwc3_ep *dep)
{
	dwc3_ep_inc_trb(&dep->trb_dequeue);
}

void dwc3_gadget_giveback(struct dwc3_ep *dep, struct dwc3_request *req,
		int status)
{
	struct dwc3			*dwc = dep->dwc;

	req->started = false;
	list_del(&req->list);
	req->trb = NULL;

	if (req->request.status == -EINPROGRESS)
		req->request.status = status;

	if (dwc->ep0_bounced && dep->number == 0)
		dwc->ep0_bounced = false;
	else
		usb_gadget_unmap_request(&dwc->gadget, &req->request,
				req->direction);

	trace_dwc3_gadget_giveback(req);

	spin_unlock(&dwc->lock);
	usb_gadget_giveback_request(&dep->endpoint, &req->request);
	spin_lock(&dwc->lock);

	if (dep->number > 1)
		pm_runtime_put(dwc->dev);
}

int dwc3_send_gadget_generic_command(struct dwc3 *dwc, unsigned cmd, u32 param)
{
	u32		timeout = 500;
	int		status = 0;
	int		ret = 0;
	u32		reg;

	dwc3_writel(dwc->regs, DWC3_DGCMDPAR, param);
	dwc3_writel(dwc->regs, DWC3_DGCMD, cmd | DWC3_DGCMD_CMDACT);

	do {
		reg = dwc3_readl(dwc->regs, DWC3_DGCMD);
		if (!(reg & DWC3_DGCMD_CMDACT)) {
			status = DWC3_DGCMD_STATUS(reg);
			if (status)
				ret = -EINVAL;
			break;
		}
	} while (timeout--);

	if (!timeout) {
		ret = -ETIMEDOUT;
		status = -ETIMEDOUT;
	}

	trace_dwc3_gadget_generic_cmd(cmd, param, status);

	return ret;
}

static int __dwc3_gadget_wakeup(struct dwc3 *dwc);

int dwc3_send_gadget_ep_cmd(struct dwc3_ep *dep, unsigned cmd,
		struct dwc3_gadget_ep_cmd_params *params)
{
	struct dwc3		*dwc = dep->dwc;
	u32			timeout = 500;
	u32			reg;

	int			cmd_status = 0;
	int			susphy = false;
	int			ret = -EINVAL;

	/*
	 * Synopsys Databook 2.60a states, on section 6.3.2.5.[1-8], that if
	 * we're issuing an endpoint command, we must check if
	 * GUSB2PHYCFG.SUSPHY bit is set. If it is, then we need to clear it.
	 *
	 * We will also set SUSPHY bit to what it was before returning as stated
	 * by the same section on Synopsys databook.
	 */
	if (dwc->gadget.speed <= USB_SPEED_HIGH) {
		reg = dwc3_readl(dwc->regs, DWC3_GUSB2PHYCFG(0));
		if (unlikely(reg & DWC3_GUSB2PHYCFG_SUSPHY)) {
			susphy = true;
			reg &= ~DWC3_GUSB2PHYCFG_SUSPHY;
			dwc3_writel(dwc->regs, DWC3_GUSB2PHYCFG(0), reg);
		}
	}

	if (cmd == DWC3_DEPCMD_STARTTRANSFER) {
		int		needs_wakeup;

		needs_wakeup = (dwc->link_state == DWC3_LINK_STATE_U1 ||
				dwc->link_state == DWC3_LINK_STATE_U2 ||
				dwc->link_state == DWC3_LINK_STATE_U3);

		if (unlikely(needs_wakeup)) {
			ret = __dwc3_gadget_wakeup(dwc);
			dev_WARN_ONCE(dwc->dev, ret, "wakeup failed --> %d\n",
					ret);
		}
	}

	dwc3_writel(dep->regs, DWC3_DEPCMDPAR0, params->param0);
	dwc3_writel(dep->regs, DWC3_DEPCMDPAR1, params->param1);
	dwc3_writel(dep->regs, DWC3_DEPCMDPAR2, params->param2);

	dwc3_writel(dep->regs, DWC3_DEPCMD, cmd | DWC3_DEPCMD_CMDACT);
	do {
		reg = dwc3_readl(dep->regs, DWC3_DEPCMD);
		if (!(reg & DWC3_DEPCMD_CMDACT)) {
			cmd_status = DWC3_DEPCMD_STATUS(reg);

			switch (cmd_status) {
			case 0:
				ret = 0;
				break;
			case DEPEVT_TRANSFER_NO_RESOURCE:
				ret = -EINVAL;
				break;
			case DEPEVT_TRANSFER_BUS_EXPIRY:
				/*
				 * SW issues START TRANSFER command to
				 * isochronous ep with future frame interval. If
				 * future interval time has already passed when
				 * core receives the command, it will respond
				 * with an error status of 'Bus Expiry'.
				 *
				 * Instead of always returning -EINVAL, let's
				 * give a hint to the gadget driver that this is
				 * the case by returning -EAGAIN.
				 */
				ret = -EAGAIN;
				break;
			default:
				dev_WARN(dwc->dev, "UNKNOWN cmd status\n");
			}

			break;
		}
	} while (--timeout);

	if (timeout == 0) {
		ret = -ETIMEDOUT;
		cmd_status = -ETIMEDOUT;
	}

	trace_dwc3_gadget_ep_cmd(dep, cmd, params, cmd_status);

	if (unlikely(susphy)) {
		reg = dwc3_readl(dwc->regs, DWC3_GUSB2PHYCFG(0));
		reg |= DWC3_GUSB2PHYCFG_SUSPHY;
		dwc3_writel(dwc->regs, DWC3_GUSB2PHYCFG(0), reg);
	}

	return ret;
}

static int dwc3_send_clear_stall_ep_cmd(struct dwc3_ep *dep)
{
	struct dwc3 *dwc = dep->dwc;
	struct dwc3_gadget_ep_cmd_params params;
	u32 cmd = DWC3_DEPCMD_CLEARSTALL;

	/*
	 * As of core revision 2.60a the recommended programming model
	 * is to set the ClearPendIN bit when issuing a Clear Stall EP
	 * command for IN endpoints. This is to prevent an issue where
	 * some (non-compliant) hosts may not send ACK TPs for pending
	 * IN transfers due to a mishandled error condition. Synopsys
	 * STAR 9000614252.
	 */
	if (dep->direction && (dwc->revision >= DWC3_REVISION_260A) &&
	    (dwc->gadget.speed >= USB_SPEED_SUPER))
		cmd |= DWC3_DEPCMD_CLEARPENDIN;

	memset(&params, 0, sizeof(params));

	return dwc3_send_gadget_ep_cmd(dep, cmd, &params);
}

static dma_addr_t dwc3_trb_dma_offset(struct dwc3_ep *dep,
		struct dwc3_trb *trb)
{
	u32		offset = (char *) trb - (char *) dep->trb_pool;

	return dep->trb_pool_dma + offset;
}

static int dwc3_alloc_trb_pool(struct dwc3_ep *dep)
{
	struct dwc3		*dwc = dep->dwc;

	if (dep->trb_pool)
		return 0;

	dep->trb_pool = dma_alloc_coherent(dwc->dev,
			sizeof(struct dwc3_trb) * DWC3_TRB_NUM,
			&dep->trb_pool_dma, GFP_KERNEL);
	if (!dep->trb_pool) {
		dev_err(dep->dwc->dev, "failed to allocate trb pool for %s\n",
				dep->name);
		return -ENOMEM;
	}

	return 0;
}

static void dwc3_free_trb_pool(struct dwc3_ep *dep)
{
	struct dwc3		*dwc = dep->dwc;

	dma_free_coherent(dwc->dev, sizeof(struct dwc3_trb) * DWC3_TRB_NUM,
			dep->trb_pool, dep->trb_pool_dma);

	dep->trb_pool = NULL;
	dep->trb_pool_dma = 0;
}

static int dwc3_gadget_set_xfer_resource(struct dwc3 *dwc, struct dwc3_ep *dep);

/**
 * dwc3_gadget_start_config - Configure EP resources
 * @dwc: pointer to our controller context structure
 * @dep: endpoint that is being enabled
 *
 * The assignment of transfer resources cannot perfectly follow the
 * data book due to the fact that the controller driver does not have
 * all knowledge of the configuration in advance. It is given this
 * information piecemeal by the composite gadget framework after every
 * SET_CONFIGURATION and SET_INTERFACE. Trying to follow the databook
 * programming model in this scenario can cause errors. For two
 * reasons:
 *
 * 1) The databook says to do DEPSTARTCFG for every SET_CONFIGURATION
 * and SET_INTERFACE (8.1.5). This is incorrect in the scenario of
 * multiple interfaces.
 *
 * 2) The databook does not mention doing more DEPXFERCFG for new
 * endpoint on alt setting (8.1.6).
 *
 * The following simplified method is used instead:
 *
 * All hardware endpoints can be assigned a transfer resource and this
 * setting will stay persistent until either a core reset or
 * hibernation. So whenever we do a DEPSTARTCFG(0) we can go ahead and
 * do DEPXFERCFG for every hardware endpoint as well. We are
 * guaranteed that there are as many transfer resources as endpoints.
 *
 * This function is called for each endpoint when it is being enabled
 * but is triggered only when called for EP0-out, which always happens
 * first, and which should only happen in one of the above conditions.
 */
static int dwc3_gadget_start_config(struct dwc3 *dwc, struct dwc3_ep *dep)
{
	struct dwc3_gadget_ep_cmd_params params;
	u32			cmd;
	int			i;
	int			ret;

	if (dep->number)
		return 0;

	memset(&params, 0x00, sizeof(params));
	cmd = DWC3_DEPCMD_DEPSTARTCFG;

	ret = dwc3_send_gadget_ep_cmd(dep, cmd, &params);
	if (ret)
		return ret;

	for (i = 0; i < DWC3_ENDPOINTS_NUM; i++) {
		struct dwc3_ep *dep = dwc->eps[i];

		if (!dep)
			continue;

		ret = dwc3_gadget_set_xfer_resource(dwc, dep);
		if (ret)
			return ret;
	}

	return 0;
}

static int dwc3_gadget_set_ep_config(struct dwc3 *dwc, struct dwc3_ep *dep,
		const struct usb_endpoint_descriptor *desc,
		const struct usb_ss_ep_comp_descriptor *comp_desc,
		bool modify, bool restore)
{
	struct dwc3_gadget_ep_cmd_params params;

	if (dev_WARN_ONCE(dwc->dev, modify && restore,
					"Can't modify and restore\n"))
		return -EINVAL;

	memset(&params, 0x00, sizeof(params));

	params.param0 = DWC3_DEPCFG_EP_TYPE(usb_endpoint_type(desc))
		| DWC3_DEPCFG_MAX_PACKET_SIZE(usb_endpoint_maxp(desc));

	/* Burst size is only needed in SuperSpeed mode */
	if (dwc->gadget.speed >= USB_SPEED_SUPER) {
		u32 burst = dep->endpoint.maxburst;
		params.param0 |= DWC3_DEPCFG_BURST_SIZE(burst - 1);
	}

	if (modify) {
		params.param0 |= DWC3_DEPCFG_ACTION_MODIFY;
	} else if (restore) {
		params.param0 |= DWC3_DEPCFG_ACTION_RESTORE;
		params.param2 |= dep->saved_state;
	} else {
		params.param0 |= DWC3_DEPCFG_ACTION_INIT;
	}

	if (usb_endpoint_xfer_control(desc))
		params.param1 = DWC3_DEPCFG_XFER_COMPLETE_EN;

	if (dep->number <= 1 || usb_endpoint_xfer_isoc(desc))
		params.param1 |= DWC3_DEPCFG_XFER_NOT_READY_EN;

	if (usb_ss_max_streams(comp_desc) && usb_endpoint_xfer_bulk(desc)) {
		params.param1 |= DWC3_DEPCFG_STREAM_CAPABLE
			| DWC3_DEPCFG_STREAM_EVENT_EN;
		dep->stream_capable = true;
	}

	if (!usb_endpoint_xfer_control(desc))
		params.param1 |= DWC3_DEPCFG_XFER_IN_PROGRESS_EN;

	/*
	 * We are doing 1:1 mapping for endpoints, meaning
	 * Physical Endpoints 2 maps to Logical Endpoint 2 and
	 * so on. We consider the direction bit as part of the physical
	 * endpoint number. So USB endpoint 0x81 is 0x03.
	 */
	params.param1 |= DWC3_DEPCFG_EP_NUMBER(dep->number);

	/*
	 * We must use the lower 16 TX FIFOs even though
	 * HW might have more
	 */
	if (dep->direction)
		params.param0 |= DWC3_DEPCFG_FIFO_NUMBER(dep->number >> 1);

	if (desc->bInterval) {
		params.param1 |= DWC3_DEPCFG_BINTERVAL_M1(desc->bInterval - 1);
		dep->interval = 1 << (desc->bInterval - 1);
	}

	return dwc3_send_gadget_ep_cmd(dep, DWC3_DEPCMD_SETEPCONFIG, &params);
}

static int dwc3_gadget_set_xfer_resource(struct dwc3 *dwc, struct dwc3_ep *dep)
{
	struct dwc3_gadget_ep_cmd_params params;

	memset(&params, 0x00, sizeof(params));

	params.param0 = DWC3_DEPXFERCFG_NUM_XFER_RES(1);

	return dwc3_send_gadget_ep_cmd(dep, DWC3_DEPCMD_SETTRANSFRESOURCE,
			&params);
}

/**
 * __dwc3_gadget_ep_enable - Initializes a HW endpoint
 * @dep: endpoint to be initialized
 * @desc: USB Endpoint Descriptor
 *
 * Caller should take care of locking
 */
static int __dwc3_gadget_ep_enable(struct dwc3_ep *dep,
		const struct usb_endpoint_descriptor *desc,
		const struct usb_ss_ep_comp_descriptor *comp_desc,
		bool modify, bool restore)
{
	struct dwc3		*dwc = dep->dwc;
	u32			reg;
	int			ret;

	dwc3_trace(trace_dwc3_gadget, "Enabling %s", dep->name);

	if (!(dep->flags & DWC3_EP_ENABLED)) {
		ret = dwc3_gadget_start_config(dwc, dep);
		if (ret)
			return ret;
	}

	ret = dwc3_gadget_set_ep_config(dwc, dep, desc, comp_desc, modify,
			restore);
	if (ret)
		return ret;

	if (!(dep->flags & DWC3_EP_ENABLED)) {
		struct dwc3_trb	*trb_st_hw;
		struct dwc3_trb	*trb_link;

		dep->endpoint.desc = desc;
		dep->comp_desc = comp_desc;
		dep->type = usb_endpoint_type(desc);
		dep->flags |= DWC3_EP_ENABLED;

		reg = dwc3_readl(dwc->regs, DWC3_DALEPENA);
		reg |= DWC3_DALEPENA_EP(dep->number);
		dwc3_writel(dwc->regs, DWC3_DALEPENA, reg);

		if (usb_endpoint_xfer_control(desc))
			return 0;

		/* Initialize the TRB ring */
		dep->trb_dequeue = 0;
		dep->trb_enqueue = 0;
		memset(dep->trb_pool, 0,
		       sizeof(struct dwc3_trb) * DWC3_TRB_NUM);

		/* Link TRB. The HWO bit is never reset */
		trb_st_hw = &dep->trb_pool[0];

		trb_link = &dep->trb_pool[DWC3_TRB_NUM - 1];
		trb_link->bpl = lower_32_bits(dwc3_trb_dma_offset(dep, trb_st_hw));
		trb_link->bph = upper_32_bits(dwc3_trb_dma_offset(dep, trb_st_hw));
		trb_link->ctrl |= DWC3_TRBCTL_LINK_TRB;
		trb_link->ctrl |= DWC3_TRB_CTRL_HWO;
	}

	return 0;
}

static void dwc3_stop_active_transfer(struct dwc3 *dwc, u32 epnum, bool force);
static void dwc3_remove_requests(struct dwc3 *dwc, struct dwc3_ep *dep)
{
	struct dwc3_request		*req;

	dwc3_stop_active_transfer(dwc, dep->number, true);

	/* - giveback all requests to gadget driver */
	while (!list_empty(&dep->started_list)) {
		req = next_request(&dep->started_list);

		dwc3_gadget_giveback(dep, req, -ESHUTDOWN);
	}

	while (!list_empty(&dep->pending_list)) {
		req = next_request(&dep->pending_list);

		dwc3_gadget_giveback(dep, req, -ESHUTDOWN);
	}
}

/**
 * __dwc3_gadget_ep_disable - Disables a HW endpoint
 * @dep: the endpoint to disable
 *
 * This function also removes requests which are currently processed ny the
 * hardware and those which are not yet scheduled.
 * Caller should take care of locking.
 */
static int __dwc3_gadget_ep_disable(struct dwc3_ep *dep)
{
	struct dwc3		*dwc = dep->dwc;
	u32			reg;

	dwc3_trace(trace_dwc3_gadget, "Disabling %s", dep->name);

	dwc3_remove_requests(dwc, dep);

	/* make sure HW endpoint isn't stalled */
	if (dep->flags & DWC3_EP_STALL)
		__dwc3_gadget_ep_set_halt(dep, 0, false);

	reg = dwc3_readl(dwc->regs, DWC3_DALEPENA);
	reg &= ~DWC3_DALEPENA_EP(dep->number);
	dwc3_writel(dwc->regs, DWC3_DALEPENA, reg);

	dep->stream_capable = false;
	dep->endpoint.desc = NULL;
	dep->comp_desc = NULL;
	dep->type = 0;
	dep->flags = 0;

	return 0;
}

/* -------------------------------------------------------------------------- */

static int dwc3_gadget_ep0_enable(struct usb_ep *ep,
		const struct usb_endpoint_descriptor *desc)
{
	return -EINVAL;
}

static int dwc3_gadget_ep0_disable(struct usb_ep *ep)
{
	return -EINVAL;
}

/* -------------------------------------------------------------------------- */

static int dwc3_gadget_ep_enable(struct usb_ep *ep,
		const struct usb_endpoint_descriptor *desc)
{
	struct dwc3_ep			*dep;
	struct dwc3			*dwc;
	unsigned long			flags;
	int				ret;

	if (!ep || !desc || desc->bDescriptorType != USB_DT_ENDPOINT) {
		pr_debug("dwc3: invalid parameters\n");
		return -EINVAL;
	}

	if (!desc->wMaxPacketSize) {
		pr_debug("dwc3: missing wMaxPacketSize\n");
		return -EINVAL;
	}

	dep = to_dwc3_ep(ep);
	dwc = dep->dwc;

	if (dev_WARN_ONCE(dwc->dev, dep->flags & DWC3_EP_ENABLED,
					"%s is already enabled\n",
					dep->name))
		return 0;

	spin_lock_irqsave(&dwc->lock, flags);
	ret = __dwc3_gadget_ep_enable(dep, desc, ep->comp_desc, false, false);
	spin_unlock_irqrestore(&dwc->lock, flags);

	return ret;
}

static int dwc3_gadget_ep_disable(struct usb_ep *ep)
{
	struct dwc3_ep			*dep;
	struct dwc3			*dwc;
	unsigned long			flags;
	int				ret;

	if (!ep) {
		pr_debug("dwc3: invalid parameters\n");
		return -EINVAL;
	}

	dep = to_dwc3_ep(ep);
	dwc = dep->dwc;

	if (dev_WARN_ONCE(dwc->dev, !(dep->flags & DWC3_EP_ENABLED),
					"%s is already disabled\n",
					dep->name))
		return 0;

	spin_lock_irqsave(&dwc->lock, flags);
	ret = __dwc3_gadget_ep_disable(dep);
	spin_unlock_irqrestore(&dwc->lock, flags);

	return ret;
}

static struct usb_request *dwc3_gadget_ep_alloc_request(struct usb_ep *ep,
	gfp_t gfp_flags)
{
	struct dwc3_request		*req;
	struct dwc3_ep			*dep = to_dwc3_ep(ep);

	req = kzalloc(sizeof(*req), gfp_flags);
	if (!req)
		return NULL;

	req->epnum	= dep->number;
	req->dep	= dep;

	dep->allocated_requests++;

	trace_dwc3_alloc_request(req);

	return &req->request;
}

static void dwc3_gadget_ep_free_request(struct usb_ep *ep,
		struct usb_request *request)
{
	struct dwc3_request		*req = to_dwc3_request(request);
	struct dwc3_ep			*dep = to_dwc3_ep(ep);

	dep->allocated_requests--;
	trace_dwc3_free_request(req);
	kfree(req);
}

static u32 dwc3_calc_trbs_left(struct dwc3_ep *dep);

/**
 * dwc3_prepare_one_trb - setup one TRB from one request
 * @dep: endpoint for which this request is prepared
 * @req: dwc3_request pointer
 */
static void dwc3_prepare_one_trb(struct dwc3_ep *dep,
		struct dwc3_request *req, dma_addr_t dma,
		unsigned length, unsigned chain, unsigned node)
{
	struct dwc3_trb		*trb;

	dwc3_trace(trace_dwc3_gadget, "%s: req %p dma %08llx length %d%s",
			dep->name, req, (unsigned long long) dma,
			length, chain ? " chain" : "");

	trb = &dep->trb_pool[dep->trb_enqueue];

	if (!req->trb) {
		dwc3_gadget_move_started_request(req);
		req->trb = trb;
		req->trb_dma = dwc3_trb_dma_offset(dep, trb);
		req->first_trb_index = dep->trb_enqueue;
		dep->queued_requests++;
	}

	dwc3_ep_inc_enq(dep);

	trb->size = DWC3_TRB_SIZE_LENGTH(length);
	trb->bpl = lower_32_bits(dma);
	trb->bph = upper_32_bits(dma);

	switch (usb_endpoint_type(dep->endpoint.desc)) {
	case USB_ENDPOINT_XFER_CONTROL:
		trb->ctrl = DWC3_TRBCTL_CONTROL_SETUP;
		break;

	case USB_ENDPOINT_XFER_ISOC:
		if (!node)
			trb->ctrl = DWC3_TRBCTL_ISOCHRONOUS_FIRST;
		else
			trb->ctrl = DWC3_TRBCTL_ISOCHRONOUS;

		/* always enable Interrupt on Missed ISOC */
		trb->ctrl |= DWC3_TRB_CTRL_ISP_IMI;
		break;

	case USB_ENDPOINT_XFER_BULK:
	case USB_ENDPOINT_XFER_INT:
		trb->ctrl = DWC3_TRBCTL_NORMAL;
		break;
	default:
		/*
		 * This is only possible with faulty memory because we
		 * checked it already :)
		 */
		BUG();
	}

	/* always enable Continue on Short Packet */
	trb->ctrl |= DWC3_TRB_CTRL_CSP;

	if ((!req->request.no_interrupt && !chain) ||
			(dwc3_calc_trbs_left(dep) == 0))
		trb->ctrl |= DWC3_TRB_CTRL_IOC | DWC3_TRB_CTRL_ISP_IMI;

	if (chain)
		trb->ctrl |= DWC3_TRB_CTRL_CHN;

	if (usb_endpoint_xfer_bulk(dep->endpoint.desc) && dep->stream_capable)
		trb->ctrl |= DWC3_TRB_CTRL_SID_SOFN(req->request.stream_id);

	trb->ctrl |= DWC3_TRB_CTRL_HWO;

	trace_dwc3_prepare_trb(dep, trb);
}

/**
 * dwc3_ep_prev_trb() - Returns the previous TRB in the ring
 * @dep: The endpoint with the TRB ring
 * @index: The index of the current TRB in the ring
 *
 * Returns the TRB prior to the one pointed to by the index. If the
 * index is 0, we will wrap backwards, skip the link TRB, and return
 * the one just before that.
 */
static struct dwc3_trb *dwc3_ep_prev_trb(struct dwc3_ep *dep, u8 index)
{
	u8 tmp = index;
<<<<<<< HEAD

	if (!tmp)
		tmp = DWC3_TRB_NUM - 1;

=======

	if (!tmp)
		tmp = DWC3_TRB_NUM - 1;

>>>>>>> d06e622d
	return &dep->trb_pool[tmp - 1];
}

static u32 dwc3_calc_trbs_left(struct dwc3_ep *dep)
{
	struct dwc3_trb		*tmp;
	u8			trbs_left;

	/*
	 * If enqueue & dequeue are equal than it is either full or empty.
	 *
	 * One way to know for sure is if the TRB right before us has HWO bit
	 * set or not. If it has, then we're definitely full and can't fit any
	 * more transfers in our ring.
	 */
	if (dep->trb_enqueue == dep->trb_dequeue) {
		tmp = dwc3_ep_prev_trb(dep, dep->trb_enqueue);
		if (tmp->ctrl & DWC3_TRB_CTRL_HWO)
			return 0;

		return DWC3_TRB_NUM - 1;
	}

	trbs_left = dep->trb_dequeue - dep->trb_enqueue;
	trbs_left &= (DWC3_TRB_NUM - 1);

	if (dep->trb_dequeue < dep->trb_enqueue)
		trbs_left--;

	return trbs_left;
}

static void dwc3_prepare_one_trb_sg(struct dwc3_ep *dep,
		struct dwc3_request *req)
{
	struct scatterlist *sg = req->sg;
	struct scatterlist *s;
	unsigned int	length;
	dma_addr_t	dma;
	int		i;

	for_each_sg(sg, s, req->num_pending_sgs, i) {
		unsigned chain = true;

		length = sg_dma_len(s);
		dma = sg_dma_address(s);

		if (sg_is_last(s))
			chain = false;

		dwc3_prepare_one_trb(dep, req, dma, length,
				chain, i);

		if (!dwc3_calc_trbs_left(dep))
			break;
	}
}

static void dwc3_prepare_one_trb_linear(struct dwc3_ep *dep,
		struct dwc3_request *req)
{
	unsigned int	length;
	dma_addr_t	dma;

	dma = req->request.dma;
	length = req->request.length;

	dwc3_prepare_one_trb(dep, req, dma, length,
			false, 0);
}

/*
 * dwc3_prepare_trbs - setup TRBs from requests
 * @dep: endpoint for which requests are being prepared
 *
 * The function goes through the requests list and sets up TRBs for the
 * transfers. The function returns once there are no more TRBs available or
 * it runs out of requests.
 */
static void dwc3_prepare_trbs(struct dwc3_ep *dep)
{
	struct dwc3_request	*req, *n;

	BUILD_BUG_ON_NOT_POWER_OF_2(DWC3_TRB_NUM);

	if (!dwc3_calc_trbs_left(dep))
		return;

	list_for_each_entry_safe(req, n, &dep->pending_list, list) {
		if (req->num_pending_sgs > 0)
			dwc3_prepare_one_trb_sg(dep, req);
		else
			dwc3_prepare_one_trb_linear(dep, req);

		if (!dwc3_calc_trbs_left(dep))
			return;
	}
}

static int __dwc3_gadget_kick_transfer(struct dwc3_ep *dep, u16 cmd_param)
{
	struct dwc3_gadget_ep_cmd_params params;
	struct dwc3_request		*req;
	struct dwc3			*dwc = dep->dwc;
	int				starting;
	int				ret;
	u32				cmd;

	starting = !(dep->flags & DWC3_EP_BUSY);

	dwc3_prepare_trbs(dep);
	req = next_request(&dep->started_list);
	if (!req) {
		dep->flags |= DWC3_EP_PENDING_REQUEST;
		return 0;
	}

	memset(&params, 0, sizeof(params));

	if (starting) {
		params.param0 = upper_32_bits(req->trb_dma);
		params.param1 = lower_32_bits(req->trb_dma);
		cmd = DWC3_DEPCMD_STARTTRANSFER |
			DWC3_DEPCMD_PARAM(cmd_param);
	} else {
		cmd = DWC3_DEPCMD_UPDATETRANSFER |
			DWC3_DEPCMD_PARAM(dep->resource_index);
	}

	ret = dwc3_send_gadget_ep_cmd(dep, cmd, &params);
	if (ret < 0) {
		/*
		 * FIXME we need to iterate over the list of requests
		 * here and stop, unmap, free and del each of the linked
		 * requests instead of what we do now.
		 */
		usb_gadget_unmap_request(&dwc->gadget, &req->request,
				req->direction);
		list_del(&req->list);
		return ret;
	}

	dep->flags |= DWC3_EP_BUSY;

	if (starting) {
		dep->resource_index = dwc3_gadget_ep_get_transfer_index(dep);
		WARN_ON_ONCE(!dep->resource_index);
	}

	return 0;
}

static void __dwc3_gadget_start_isoc(struct dwc3 *dwc,
		struct dwc3_ep *dep, u32 cur_uf)
{
	u32 uf;

	if (list_empty(&dep->pending_list)) {
		dwc3_trace(trace_dwc3_gadget,
				"ISOC ep %s run out for requests",
				dep->name);
		dep->flags |= DWC3_EP_PENDING_REQUEST;
		return;
	}

	/* 4 micro frames in the future */
	uf = cur_uf + dep->interval * 4;

	__dwc3_gadget_kick_transfer(dep, uf);
}

static void dwc3_gadget_start_isoc(struct dwc3 *dwc,
		struct dwc3_ep *dep, const struct dwc3_event_depevt *event)
{
	u32 cur_uf, mask;

	mask = ~(dep->interval - 1);
	cur_uf = event->parameters & mask;

	__dwc3_gadget_start_isoc(dwc, dep, cur_uf);
}

static int __dwc3_gadget_ep_queue(struct dwc3_ep *dep, struct dwc3_request *req)
{
	struct dwc3		*dwc = dep->dwc;
	int			ret;

	if (!dep->endpoint.desc) {
		dwc3_trace(trace_dwc3_gadget,
				"trying to queue request %p to disabled %s",
				&req->request, dep->endpoint.name);
		return -ESHUTDOWN;
	}

	if (WARN(req->dep != dep, "request %p belongs to '%s'\n",
				&req->request, req->dep->name)) {
		dwc3_trace(trace_dwc3_gadget, "request %p belongs to '%s'",
				&req->request, req->dep->name);
		return -EINVAL;
	}

	pm_runtime_get(dwc->dev);

	req->request.actual	= 0;
	req->request.status	= -EINPROGRESS;
	req->direction		= dep->direction;
	req->epnum		= dep->number;

	trace_dwc3_ep_queue(req);

	ret = usb_gadget_map_request(&dwc->gadget, &req->request,
			dep->direction);
	if (ret)
		return ret;

	req->sg			= req->request.sg;
	req->num_pending_sgs	= req->request.num_mapped_sgs;

	list_add_tail(&req->list, &dep->pending_list);

<<<<<<< HEAD
	if (usb_endpoint_xfer_isoc(dep->endpoint.desc) &&
			dep->flags & DWC3_EP_PENDING_REQUEST) {
		if (list_empty(&dep->started_list)) {
=======
	/*
	 * NOTICE: Isochronous endpoints should NEVER be prestarted. We must
	 * wait for a XferNotReady event so we will know what's the current
	 * (micro-)frame number.
	 *
	 * Without this trick, we are very, very likely gonna get Bus Expiry
	 * errors which will force us issue EndTransfer command.
	 */
	if (usb_endpoint_xfer_isoc(dep->endpoint.desc)) {
		if ((dep->flags & DWC3_EP_PENDING_REQUEST) &&
				list_empty(&dep->started_list)) {
>>>>>>> d06e622d
			dwc3_stop_active_transfer(dwc, dep->number, true);
			dep->flags = DWC3_EP_ENABLED;
		}
		return 0;
	}

	if (!dwc3_calc_trbs_left(dep))
		return 0;

	ret = __dwc3_gadget_kick_transfer(dep, 0);
	if (ret && ret != -EBUSY)
		dwc3_trace(trace_dwc3_gadget,
				"%s: failed to kick transfers",
				dep->name);
	if (ret == -EBUSY)
		ret = 0;

	return ret;
}

static void __dwc3_gadget_ep_zlp_complete(struct usb_ep *ep,
		struct usb_request *request)
{
	dwc3_gadget_ep_free_request(ep, request);
}

static int __dwc3_gadget_ep_queue_zlp(struct dwc3 *dwc, struct dwc3_ep *dep)
{
	struct dwc3_request		*req;
	struct usb_request		*request;
	struct usb_ep			*ep = &dep->endpoint;

	dwc3_trace(trace_dwc3_gadget, "queueing ZLP");
	request = dwc3_gadget_ep_alloc_request(ep, GFP_ATOMIC);
	if (!request)
		return -ENOMEM;

	request->length = 0;
	request->buf = dwc->zlp_buf;
	request->complete = __dwc3_gadget_ep_zlp_complete;

	req = to_dwc3_request(request);

	return __dwc3_gadget_ep_queue(dep, req);
}

static int dwc3_gadget_ep_queue(struct usb_ep *ep, struct usb_request *request,
	gfp_t gfp_flags)
{
	struct dwc3_request		*req = to_dwc3_request(request);
	struct dwc3_ep			*dep = to_dwc3_ep(ep);
	struct dwc3			*dwc = dep->dwc;

	unsigned long			flags;

	int				ret;

	spin_lock_irqsave(&dwc->lock, flags);
	ret = __dwc3_gadget_ep_queue(dep, req);

	/*
	 * Okay, here's the thing, if gadget driver has requested for a ZLP by
	 * setting request->zero, instead of doing magic, we will just queue an
	 * extra usb_request ourselves so that it gets handled the same way as
	 * any other request.
	 */
	if (ret == 0 && request->zero && request->length &&
	    (request->length % ep->maxpacket == 0))
		ret = __dwc3_gadget_ep_queue_zlp(dwc, dep);

	spin_unlock_irqrestore(&dwc->lock, flags);

	return ret;
}

static int dwc3_gadget_ep_dequeue(struct usb_ep *ep,
		struct usb_request *request)
{
	struct dwc3_request		*req = to_dwc3_request(request);
	struct dwc3_request		*r = NULL;

	struct dwc3_ep			*dep = to_dwc3_ep(ep);
	struct dwc3			*dwc = dep->dwc;

	unsigned long			flags;
	int				ret = 0;

	trace_dwc3_ep_dequeue(req);

	spin_lock_irqsave(&dwc->lock, flags);

	list_for_each_entry(r, &dep->pending_list, list) {
		if (r == req)
			break;
	}

	if (r != req) {
		list_for_each_entry(r, &dep->started_list, list) {
			if (r == req)
				break;
		}
		if (r == req) {
			/* wait until it is processed */
			dwc3_stop_active_transfer(dwc, dep->number, true);
			goto out1;
		}
		dev_err(dwc->dev, "request %p was not queued to %s\n",
				request, ep->name);
		ret = -EINVAL;
		goto out0;
	}

out1:
	/* giveback the request */
	dwc3_gadget_giveback(dep, req, -ECONNRESET);

out0:
	spin_unlock_irqrestore(&dwc->lock, flags);

	return ret;
}

int __dwc3_gadget_ep_set_halt(struct dwc3_ep *dep, int value, int protocol)
{
	struct dwc3_gadget_ep_cmd_params	params;
	struct dwc3				*dwc = dep->dwc;
	int					ret;

	if (usb_endpoint_xfer_isoc(dep->endpoint.desc)) {
		dev_err(dwc->dev, "%s is of Isochronous type\n", dep->name);
		return -EINVAL;
	}

	memset(&params, 0x00, sizeof(params));

	if (value) {
		struct dwc3_trb *trb;

		unsigned transfer_in_flight;
		unsigned started;

		if (dep->number > 1)
			trb = dwc3_ep_prev_trb(dep, dep->trb_enqueue);
		else
			trb = &dwc->ep0_trb[dep->trb_enqueue];

		transfer_in_flight = trb->ctrl & DWC3_TRB_CTRL_HWO;
		started = !list_empty(&dep->started_list);

		if (!protocol && ((dep->direction && transfer_in_flight) ||
				(!dep->direction && started))) {
			dwc3_trace(trace_dwc3_gadget,
					"%s: pending request, cannot halt",
					dep->name);
			return -EAGAIN;
		}

		ret = dwc3_send_gadget_ep_cmd(dep, DWC3_DEPCMD_SETSTALL,
				&params);
		if (ret)
			dev_err(dwc->dev, "failed to set STALL on %s\n",
					dep->name);
		else
			dep->flags |= DWC3_EP_STALL;
	} else {

		ret = dwc3_send_clear_stall_ep_cmd(dep);
		if (ret)
			dev_err(dwc->dev, "failed to clear STALL on %s\n",
					dep->name);
		else
			dep->flags &= ~(DWC3_EP_STALL | DWC3_EP_WEDGE);
	}

	return ret;
}

static int dwc3_gadget_ep_set_halt(struct usb_ep *ep, int value)
{
	struct dwc3_ep			*dep = to_dwc3_ep(ep);
	struct dwc3			*dwc = dep->dwc;

	unsigned long			flags;

	int				ret;

	spin_lock_irqsave(&dwc->lock, flags);
	ret = __dwc3_gadget_ep_set_halt(dep, value, false);
	spin_unlock_irqrestore(&dwc->lock, flags);

	return ret;
}

static int dwc3_gadget_ep_set_wedge(struct usb_ep *ep)
{
	struct dwc3_ep			*dep = to_dwc3_ep(ep);
	struct dwc3			*dwc = dep->dwc;
	unsigned long			flags;
	int				ret;

	spin_lock_irqsave(&dwc->lock, flags);
	dep->flags |= DWC3_EP_WEDGE;

	if (dep->number == 0 || dep->number == 1)
		ret = __dwc3_gadget_ep0_set_halt(ep, 1);
	else
		ret = __dwc3_gadget_ep_set_halt(dep, 1, false);
	spin_unlock_irqrestore(&dwc->lock, flags);

	return ret;
}

/* -------------------------------------------------------------------------- */

static struct usb_endpoint_descriptor dwc3_gadget_ep0_desc = {
	.bLength	= USB_DT_ENDPOINT_SIZE,
	.bDescriptorType = USB_DT_ENDPOINT,
	.bmAttributes	= USB_ENDPOINT_XFER_CONTROL,
};

static const struct usb_ep_ops dwc3_gadget_ep0_ops = {
	.enable		= dwc3_gadget_ep0_enable,
	.disable	= dwc3_gadget_ep0_disable,
	.alloc_request	= dwc3_gadget_ep_alloc_request,
	.free_request	= dwc3_gadget_ep_free_request,
	.queue		= dwc3_gadget_ep0_queue,
	.dequeue	= dwc3_gadget_ep_dequeue,
	.set_halt	= dwc3_gadget_ep0_set_halt,
	.set_wedge	= dwc3_gadget_ep_set_wedge,
};

static const struct usb_ep_ops dwc3_gadget_ep_ops = {
	.enable		= dwc3_gadget_ep_enable,
	.disable	= dwc3_gadget_ep_disable,
	.alloc_request	= dwc3_gadget_ep_alloc_request,
	.free_request	= dwc3_gadget_ep_free_request,
	.queue		= dwc3_gadget_ep_queue,
	.dequeue	= dwc3_gadget_ep_dequeue,
	.set_halt	= dwc3_gadget_ep_set_halt,
	.set_wedge	= dwc3_gadget_ep_set_wedge,
};

/* -------------------------------------------------------------------------- */

static int dwc3_gadget_get_frame(struct usb_gadget *g)
{
	struct dwc3		*dwc = gadget_to_dwc(g);
	u32			reg;

	reg = dwc3_readl(dwc->regs, DWC3_DSTS);
	return DWC3_DSTS_SOFFN(reg);
}

static int __dwc3_gadget_wakeup(struct dwc3 *dwc)
{
	int			retries;

	int			ret;
	u32			reg;

	u8			link_state;
	u8			speed;

	/*
	 * According to the Databook Remote wakeup request should
	 * be issued only when the device is in early suspend state.
	 *
	 * We can check that via USB Link State bits in DSTS register.
	 */
	reg = dwc3_readl(dwc->regs, DWC3_DSTS);

	speed = reg & DWC3_DSTS_CONNECTSPD;
	if ((speed == DWC3_DSTS_SUPERSPEED) ||
	    (speed == DWC3_DSTS_SUPERSPEED_PLUS)) {
		dwc3_trace(trace_dwc3_gadget, "no wakeup on SuperSpeed");
		return 0;
	}

	link_state = DWC3_DSTS_USBLNKST(reg);

	switch (link_state) {
	case DWC3_LINK_STATE_RX_DET:	/* in HS, means Early Suspend */
	case DWC3_LINK_STATE_U3:	/* in HS, means SUSPEND */
		break;
	default:
		dwc3_trace(trace_dwc3_gadget,
				"can't wakeup from '%s'",
				dwc3_gadget_link_string(link_state));
		return -EINVAL;
	}

	ret = dwc3_gadget_set_link_state(dwc, DWC3_LINK_STATE_RECOV);
	if (ret < 0) {
		dev_err(dwc->dev, "failed to put link in Recovery\n");
		return ret;
	}

	/* Recent versions do this automatically */
	if (dwc->revision < DWC3_REVISION_194A) {
		/* write zeroes to Link Change Request */
		reg = dwc3_readl(dwc->regs, DWC3_DCTL);
		reg &= ~DWC3_DCTL_ULSTCHNGREQ_MASK;
		dwc3_writel(dwc->regs, DWC3_DCTL, reg);
	}

	/* poll until Link State changes to ON */
	retries = 20000;

	while (retries--) {
		reg = dwc3_readl(dwc->regs, DWC3_DSTS);

		/* in HS, means ON */
		if (DWC3_DSTS_USBLNKST(reg) == DWC3_LINK_STATE_U0)
			break;
	}

	if (DWC3_DSTS_USBLNKST(reg) != DWC3_LINK_STATE_U0) {
		dev_err(dwc->dev, "failed to send remote wakeup\n");
		return -EINVAL;
	}

	return 0;
}

static int dwc3_gadget_wakeup(struct usb_gadget *g)
{
	struct dwc3		*dwc = gadget_to_dwc(g);
	unsigned long		flags;
	int			ret;

	spin_lock_irqsave(&dwc->lock, flags);
	ret = __dwc3_gadget_wakeup(dwc);
	spin_unlock_irqrestore(&dwc->lock, flags);

	return ret;
}

static int dwc3_gadget_set_selfpowered(struct usb_gadget *g,
		int is_selfpowered)
{
	struct dwc3		*dwc = gadget_to_dwc(g);
	unsigned long		flags;

	spin_lock_irqsave(&dwc->lock, flags);
	g->is_selfpowered = !!is_selfpowered;
	spin_unlock_irqrestore(&dwc->lock, flags);

	return 0;
}

static int dwc3_gadget_run_stop(struct dwc3 *dwc, int is_on, int suspend)
{
	u32			reg;
	u32			timeout = 500;

	if (pm_runtime_suspended(dwc->dev))
		return 0;

	reg = dwc3_readl(dwc->regs, DWC3_DCTL);
	if (is_on) {
		if (dwc->revision <= DWC3_REVISION_187A) {
			reg &= ~DWC3_DCTL_TRGTULST_MASK;
			reg |= DWC3_DCTL_TRGTULST_RX_DET;
		}

		if (dwc->revision >= DWC3_REVISION_194A)
			reg &= ~DWC3_DCTL_KEEP_CONNECT;
		reg |= DWC3_DCTL_RUN_STOP;

		if (dwc->has_hibernation)
			reg |= DWC3_DCTL_KEEP_CONNECT;

		dwc->pullups_connected = true;
	} else {
		reg &= ~DWC3_DCTL_RUN_STOP;

		if (dwc->has_hibernation && !suspend)
			reg &= ~DWC3_DCTL_KEEP_CONNECT;

		dwc->pullups_connected = false;
	}

	dwc3_writel(dwc->regs, DWC3_DCTL, reg);

	do {
		reg = dwc3_readl(dwc->regs, DWC3_DSTS);
		reg &= DWC3_DSTS_DEVCTRLHLT;
	} while (--timeout && !(!is_on ^ !reg));

	if (!timeout)
		return -ETIMEDOUT;

	dwc3_trace(trace_dwc3_gadget, "gadget %s data soft-%s",
			dwc->gadget_driver
			? dwc->gadget_driver->function : "no-function",
			is_on ? "connect" : "disconnect");

	return 0;
}

static int dwc3_gadget_pullup(struct usb_gadget *g, int is_on)
{
	struct dwc3		*dwc = gadget_to_dwc(g);
	unsigned long		flags;
	int			ret;

	is_on = !!is_on;

	spin_lock_irqsave(&dwc->lock, flags);
	ret = dwc3_gadget_run_stop(dwc, is_on, false);
	spin_unlock_irqrestore(&dwc->lock, flags);

	return ret;
}

static void dwc3_gadget_enable_irq(struct dwc3 *dwc)
{
	u32			reg;

	/* Enable all but Start and End of Frame IRQs */
	reg = (DWC3_DEVTEN_VNDRDEVTSTRCVEDEN |
			DWC3_DEVTEN_EVNTOVERFLOWEN |
			DWC3_DEVTEN_CMDCMPLTEN |
			DWC3_DEVTEN_ERRTICERREN |
			DWC3_DEVTEN_WKUPEVTEN |
			DWC3_DEVTEN_ULSTCNGEN |
			DWC3_DEVTEN_CONNECTDONEEN |
			DWC3_DEVTEN_USBRSTEN |
			DWC3_DEVTEN_DISCONNEVTEN);

	dwc3_writel(dwc->regs, DWC3_DEVTEN, reg);
}

static void dwc3_gadget_disable_irq(struct dwc3 *dwc)
{
	/* mask all interrupts */
	dwc3_writel(dwc->regs, DWC3_DEVTEN, 0x00);
}

static irqreturn_t dwc3_interrupt(int irq, void *_dwc);
static irqreturn_t dwc3_thread_interrupt(int irq, void *_dwc);

/**
 * dwc3_gadget_setup_nump - Calculate and initialize NUMP field of DCFG
 * dwc: pointer to our context structure
 *
 * The following looks like complex but it's actually very simple. In order to
 * calculate the number of packets we can burst at once on OUT transfers, we're
 * gonna use RxFIFO size.
 *
 * To calculate RxFIFO size we need two numbers:
 * MDWIDTH = size, in bits, of the internal memory bus
 * RAM2_DEPTH = depth, in MDWIDTH, of internal RAM2 (where RxFIFO sits)
 *
 * Given these two numbers, the formula is simple:
 *
 * RxFIFO Size = (RAM2_DEPTH * MDWIDTH / 8) - 24 - 16;
 *
 * 24 bytes is for 3x SETUP packets
 * 16 bytes is a clock domain crossing tolerance
 *
 * Given RxFIFO Size, NUMP = RxFIFOSize / 1024;
 */
static void dwc3_gadget_setup_nump(struct dwc3 *dwc)
{
	u32 ram2_depth;
	u32 mdwidth;
	u32 nump;
	u32 reg;

	ram2_depth = DWC3_GHWPARAMS7_RAM2_DEPTH(dwc->hwparams.hwparams7);
	mdwidth = DWC3_GHWPARAMS0_MDWIDTH(dwc->hwparams.hwparams0);

	nump = ((ram2_depth * mdwidth / 8) - 24 - 16) / 1024;
	nump = min_t(u32, nump, 16);

	/* update NumP */
	reg = dwc3_readl(dwc->regs, DWC3_DCFG);
	reg &= ~DWC3_DCFG_NUMP_MASK;
	reg |= nump << DWC3_DCFG_NUMP_SHIFT;
	dwc3_writel(dwc->regs, DWC3_DCFG, reg);
}

static int __dwc3_gadget_start(struct dwc3 *dwc)
{
	struct dwc3_ep		*dep;
	int			ret = 0;
	u32			reg;

	reg = dwc3_readl(dwc->regs, DWC3_DCFG);
	reg &= ~(DWC3_DCFG_SPEED_MASK);

	/**
	 * WORKAROUND: DWC3 revision < 2.20a have an issue
	 * which would cause metastability state on Run/Stop
	 * bit if we try to force the IP to USB2-only mode.
	 *
	 * Because of that, we cannot configure the IP to any
	 * speed other than the SuperSpeed
	 *
	 * Refers to:
	 *
	 * STAR#9000525659: Clock Domain Crossing on DCTL in
	 * USB 2.0 Mode
	 */
	if (dwc->revision < DWC3_REVISION_220A) {
		reg |= DWC3_DCFG_SUPERSPEED;
	} else {
		switch (dwc->maximum_speed) {
		case USB_SPEED_LOW:
			reg |= DWC3_DCFG_LOWSPEED;
			break;
		case USB_SPEED_FULL:
			reg |= DWC3_DCFG_FULLSPEED1;
			break;
		case USB_SPEED_HIGH:
			reg |= DWC3_DCFG_HIGHSPEED;
			break;
		case USB_SPEED_SUPER_PLUS:
			reg |= DWC3_DCFG_SUPERSPEED_PLUS;
			break;
		default:
			dev_err(dwc->dev, "invalid dwc->maximum_speed (%d)\n",
				dwc->maximum_speed);
			/* fall through */
		case USB_SPEED_SUPER:
			reg |= DWC3_DCFG_SUPERSPEED;
			break;
		}
	}
	dwc3_writel(dwc->regs, DWC3_DCFG, reg);

	/*
	 * We are telling dwc3 that we want to use DCFG.NUMP as ACK TP's NUMP
	 * field instead of letting dwc3 itself calculate that automatically.
	 *
	 * This way, we maximize the chances that we'll be able to get several
	 * bursts of data without going through any sort of endpoint throttling.
	 */
	reg = dwc3_readl(dwc->regs, DWC3_GRXTHRCFG);
	reg &= ~DWC3_GRXTHRCFG_PKTCNTSEL;
	dwc3_writel(dwc->regs, DWC3_GRXTHRCFG, reg);

	dwc3_gadget_setup_nump(dwc);

	/* Start with SuperSpeed Default */
	dwc3_gadget_ep0_desc.wMaxPacketSize = cpu_to_le16(512);

	dep = dwc->eps[0];
	ret = __dwc3_gadget_ep_enable(dep, &dwc3_gadget_ep0_desc, NULL, false,
			false);
	if (ret) {
		dev_err(dwc->dev, "failed to enable %s\n", dep->name);
		goto err0;
	}

	dep = dwc->eps[1];
	ret = __dwc3_gadget_ep_enable(dep, &dwc3_gadget_ep0_desc, NULL, false,
			false);
	if (ret) {
		dev_err(dwc->dev, "failed to enable %s\n", dep->name);
		goto err1;
	}

	/* begin to receive SETUP packets */
	dwc->ep0state = EP0_SETUP_PHASE;
	dwc3_ep0_out_start(dwc);

	dwc3_gadget_enable_irq(dwc);

	return 0;

err1:
	__dwc3_gadget_ep_disable(dwc->eps[0]);

err0:
	return ret;
}

static int dwc3_gadget_start(struct usb_gadget *g,
		struct usb_gadget_driver *driver)
{
	struct dwc3		*dwc = gadget_to_dwc(g);
	unsigned long		flags;
	int			ret = 0;
	int			irq;

	irq = dwc->irq_gadget;
	ret = request_threaded_irq(irq, dwc3_interrupt, dwc3_thread_interrupt,
			IRQF_SHARED, "dwc3", dwc->ev_buf);
	if (ret) {
		dev_err(dwc->dev, "failed to request irq #%d --> %d\n",
				irq, ret);
		goto err0;
	}

	spin_lock_irqsave(&dwc->lock, flags);
	if (dwc->gadget_driver) {
		dev_err(dwc->dev, "%s is already bound to %s\n",
				dwc->gadget.name,
				dwc->gadget_driver->driver.name);
		ret = -EBUSY;
		goto err1;
	}

	dwc->gadget_driver	= driver;

	if (pm_runtime_active(dwc->dev))
		__dwc3_gadget_start(dwc);

	spin_unlock_irqrestore(&dwc->lock, flags);

	return 0;

err1:
	spin_unlock_irqrestore(&dwc->lock, flags);
	free_irq(irq, dwc);

err0:
	return ret;
}

static void __dwc3_gadget_stop(struct dwc3 *dwc)
{
	if (pm_runtime_suspended(dwc->dev))
		return;

	dwc3_gadget_disable_irq(dwc);
	__dwc3_gadget_ep_disable(dwc->eps[0]);
	__dwc3_gadget_ep_disable(dwc->eps[1]);
}

static int dwc3_gadget_stop(struct usb_gadget *g)
{
	struct dwc3		*dwc = gadget_to_dwc(g);
	unsigned long		flags;

	spin_lock_irqsave(&dwc->lock, flags);
	__dwc3_gadget_stop(dwc);
	dwc->gadget_driver	= NULL;
	spin_unlock_irqrestore(&dwc->lock, flags);

	free_irq(dwc->irq_gadget, dwc->ev_buf);

	return 0;
}

static const struct usb_gadget_ops dwc3_gadget_ops = {
	.get_frame		= dwc3_gadget_get_frame,
	.wakeup			= dwc3_gadget_wakeup,
	.set_selfpowered	= dwc3_gadget_set_selfpowered,
	.pullup			= dwc3_gadget_pullup,
	.udc_start		= dwc3_gadget_start,
	.udc_stop		= dwc3_gadget_stop,
};

/* -------------------------------------------------------------------------- */

static int dwc3_gadget_init_hw_endpoints(struct dwc3 *dwc,
		u8 num, u32 direction)
{
	struct dwc3_ep			*dep;
	u8				i;

	for (i = 0; i < num; i++) {
		u8 epnum = (i << 1) | (direction ? 1 : 0);

		dep = kzalloc(sizeof(*dep), GFP_KERNEL);
		if (!dep)
			return -ENOMEM;

		dep->dwc = dwc;
		dep->number = epnum;
		dep->direction = !!direction;
		dep->regs = dwc->regs + DWC3_DEP_BASE(epnum);
		dwc->eps[epnum] = dep;

		snprintf(dep->name, sizeof(dep->name), "ep%d%s", epnum >> 1,
				(epnum & 1) ? "in" : "out");

		dep->endpoint.name = dep->name;
		spin_lock_init(&dep->lock);

		dwc3_trace(trace_dwc3_gadget, "initializing %s", dep->name);

		if (epnum == 0 || epnum == 1) {
			usb_ep_set_maxpacket_limit(&dep->endpoint, 512);
			dep->endpoint.maxburst = 1;
			dep->endpoint.ops = &dwc3_gadget_ep0_ops;
			if (!epnum)
				dwc->gadget.ep0 = &dep->endpoint;
		} else {
			int		ret;

			usb_ep_set_maxpacket_limit(&dep->endpoint, 1024);
			dep->endpoint.max_streams = 15;
			dep->endpoint.ops = &dwc3_gadget_ep_ops;
			list_add_tail(&dep->endpoint.ep_list,
					&dwc->gadget.ep_list);

			ret = dwc3_alloc_trb_pool(dep);
			if (ret)
				return ret;
		}

		if (epnum == 0 || epnum == 1) {
			dep->endpoint.caps.type_control = true;
		} else {
			dep->endpoint.caps.type_iso = true;
			dep->endpoint.caps.type_bulk = true;
			dep->endpoint.caps.type_int = true;
		}

		dep->endpoint.caps.dir_in = !!direction;
		dep->endpoint.caps.dir_out = !direction;

		INIT_LIST_HEAD(&dep->pending_list);
		INIT_LIST_HEAD(&dep->started_list);
	}

	return 0;
}

static int dwc3_gadget_init_endpoints(struct dwc3 *dwc)
{
	int				ret;

	INIT_LIST_HEAD(&dwc->gadget.ep_list);

	ret = dwc3_gadget_init_hw_endpoints(dwc, dwc->num_out_eps, 0);
	if (ret < 0) {
		dwc3_trace(trace_dwc3_gadget,
				"failed to allocate OUT endpoints");
		return ret;
	}

	ret = dwc3_gadget_init_hw_endpoints(dwc, dwc->num_in_eps, 1);
	if (ret < 0) {
		dwc3_trace(trace_dwc3_gadget,
				"failed to allocate IN endpoints");
		return ret;
	}

	return 0;
}

static void dwc3_gadget_free_endpoints(struct dwc3 *dwc)
{
	struct dwc3_ep			*dep;
	u8				epnum;

	for (epnum = 0; epnum < DWC3_ENDPOINTS_NUM; epnum++) {
		dep = dwc->eps[epnum];
		if (!dep)
			continue;
		/*
		 * Physical endpoints 0 and 1 are special; they form the
		 * bi-directional USB endpoint 0.
		 *
		 * For those two physical endpoints, we don't allocate a TRB
		 * pool nor do we add them the endpoints list. Due to that, we
		 * shouldn't do these two operations otherwise we would end up
		 * with all sorts of bugs when removing dwc3.ko.
		 */
		if (epnum != 0 && epnum != 1) {
			dwc3_free_trb_pool(dep);
			list_del(&dep->endpoint.ep_list);
		}

		kfree(dep);
	}
}

/* -------------------------------------------------------------------------- */

static int __dwc3_cleanup_done_trbs(struct dwc3 *dwc, struct dwc3_ep *dep,
		struct dwc3_request *req, struct dwc3_trb *trb,
		const struct dwc3_event_depevt *event, int status,
		int chain)
{
	unsigned int		count;
	unsigned int		s_pkt = 0;
	unsigned int		trb_status;

<<<<<<< HEAD
	dep->queued_requests--;
	dwc3_ep_inc_deq(dep);
=======
	dwc3_ep_inc_deq(dep);

	if (req->trb == trb)
		dep->queued_requests--;

>>>>>>> d06e622d
	trace_dwc3_complete_trb(dep, trb);

	/*
	 * If we're in the middle of series of chained TRBs and we
	 * receive a short transfer along the way, DWC3 will skip
	 * through all TRBs including the last TRB in the chain (the
	 * where CHN bit is zero. DWC3 will also avoid clearing HWO
	 * bit and SW has to do it manually.
	 *
	 * We're going to do that here to avoid problems of HW trying
	 * to use bogus TRBs for transfers.
	 */
	if (chain && (trb->ctrl & DWC3_TRB_CTRL_HWO))
		trb->ctrl &= ~DWC3_TRB_CTRL_HWO;

	if ((trb->ctrl & DWC3_TRB_CTRL_HWO) && status != -ESHUTDOWN)
		return 1;

	count = trb->size & DWC3_TRB_SIZE_MASK;
	req->request.actual += count;

	if (dep->direction) {
		if (count) {
			trb_status = DWC3_TRB_SIZE_TRBSTS(trb->size);
			if (trb_status == DWC3_TRBSTS_MISSED_ISOC) {
				dwc3_trace(trace_dwc3_gadget,
						"%s: incomplete IN transfer",
						dep->name);
				/*
				 * If missed isoc occurred and there is
				 * no request queued then issue END
				 * TRANSFER, so that core generates
				 * next xfernotready and we will issue
				 * a fresh START TRANSFER.
				 * If there are still queued request
				 * then wait, do not issue either END
				 * or UPDATE TRANSFER, just attach next
				 * request in pending_list during
				 * giveback.If any future queued request
				 * is successfully transferred then we
				 * will issue UPDATE TRANSFER for all
				 * request in the pending_list.
				 */
				dep->flags |= DWC3_EP_MISSED_ISOC;
			} else {
				dev_err(dwc->dev, "incomplete IN transfer %s\n",
						dep->name);
				status = -ECONNRESET;
			}
		} else {
			dep->flags &= ~DWC3_EP_MISSED_ISOC;
		}
	} else {
		if (count && (event->status & DEPEVT_STATUS_SHORT))
			s_pkt = 1;
	}

	if (s_pkt && !chain)
		return 1;

	if ((event->status & DEPEVT_STATUS_IOC) &&
			(trb->ctrl & DWC3_TRB_CTRL_IOC))
		return 1;

	return 0;
}

static int dwc3_cleanup_done_reqs(struct dwc3 *dwc, struct dwc3_ep *dep,
		const struct dwc3_event_depevt *event, int status)
{
	struct dwc3_request	*req, *n;
	struct dwc3_trb		*trb;
	bool			ioc = false;
	int			ret;

	list_for_each_entry_safe(req, n, &dep->started_list, list) {
		unsigned length;
		unsigned actual;
		int chain;

		length = req->request.length;
		chain = req->num_pending_sgs > 0;
		if (chain) {
			struct scatterlist *sg = req->sg;
			struct scatterlist *s;
			unsigned int pending = req->num_pending_sgs;
			unsigned int i;

			for_each_sg(sg, s, pending, i) {
				trb = &dep->trb_pool[dep->trb_dequeue];

				req->sg = sg_next(s);
				req->num_pending_sgs--;

				ret = __dwc3_cleanup_done_trbs(dwc, dep, req, trb,
						event, status, chain);
				if (ret)
					break;
			}
		} else {
			trb = &dep->trb_pool[dep->trb_dequeue];
			ret = __dwc3_cleanup_done_trbs(dwc, dep, req, trb,
					event, status, chain);
		}

		/*
		 * We assume here we will always receive the entire data block
		 * which we should receive. Meaning, if we program RX to
		 * receive 4K but we receive only 2K, we assume that's all we
		 * should receive and we simply bounce the request back to the
		 * gadget driver for further processing.
		 */
		actual = length - req->request.actual;
		req->request.actual = actual;

		if (ret && chain && (actual < length) && req->num_pending_sgs)
			return __dwc3_gadget_kick_transfer(dep, 0);

		dwc3_gadget_giveback(dep, req, status);

		if (ret) {
			if ((event->status & DEPEVT_STATUS_IOC) &&
			    (trb->ctrl & DWC3_TRB_CTRL_IOC))
				ioc = true;
			break;
		}
	}

	/*
	 * Our endpoint might get disabled by another thread during
	 * dwc3_gadget_giveback(). If that happens, we're just gonna return 1
	 * early on so DWC3_EP_BUSY flag gets cleared
	 */
	if (!dep->endpoint.desc)
		return 1;

	if (usb_endpoint_xfer_isoc(dep->endpoint.desc) &&
			list_empty(&dep->started_list)) {
		if (list_empty(&dep->pending_list)) {
			/*
			 * If there is no entry in request list then do
			 * not issue END TRANSFER now. Just set PENDING
			 * flag, so that END TRANSFER is issued when an
			 * entry is added into request list.
			 */
			dep->flags = DWC3_EP_PENDING_REQUEST;
		} else {
			dwc3_stop_active_transfer(dwc, dep->number, true);
			dep->flags = DWC3_EP_ENABLED;
		}
		return 1;
	}

	if (usb_endpoint_xfer_isoc(dep->endpoint.desc) && ioc)
		return 0;

	return 1;
}

static void dwc3_endpoint_transfer_complete(struct dwc3 *dwc,
		struct dwc3_ep *dep, const struct dwc3_event_depevt *event)
{
	unsigned		status = 0;
	int			clean_busy;
	u32			is_xfer_complete;

	is_xfer_complete = (event->endpoint_event == DWC3_DEPEVT_XFERCOMPLETE);

	if (event->status & DEPEVT_STATUS_BUSERR)
		status = -ECONNRESET;

	clean_busy = dwc3_cleanup_done_reqs(dwc, dep, event, status);
	if (clean_busy && (!dep->endpoint.desc || is_xfer_complete ||
				usb_endpoint_xfer_isoc(dep->endpoint.desc)))
		dep->flags &= ~DWC3_EP_BUSY;

	/*
	 * WORKAROUND: This is the 2nd half of U1/U2 -> U0 workaround.
	 * See dwc3_gadget_linksts_change_interrupt() for 1st half.
	 */
	if (dwc->revision < DWC3_REVISION_183A) {
		u32		reg;
		int		i;

		for (i = 0; i < DWC3_ENDPOINTS_NUM; i++) {
			dep = dwc->eps[i];

			if (!(dep->flags & DWC3_EP_ENABLED))
				continue;

			if (!list_empty(&dep->started_list))
				return;
		}

		reg = dwc3_readl(dwc->regs, DWC3_DCTL);
		reg |= dwc->u1u2;
		dwc3_writel(dwc->regs, DWC3_DCTL, reg);

		dwc->u1u2 = 0;
	}

	/*
	 * Our endpoint might get disabled by another thread during
	 * dwc3_gadget_giveback(). If that happens, we're just gonna return 1
	 * early on so DWC3_EP_BUSY flag gets cleared
	 */
	if (!dep->endpoint.desc)
		return;

	if (!usb_endpoint_xfer_isoc(dep->endpoint.desc)) {
		int ret;

		ret = __dwc3_gadget_kick_transfer(dep, 0);
		if (!ret || ret == -EBUSY)
			return;
	}
}

static void dwc3_endpoint_interrupt(struct dwc3 *dwc,
		const struct dwc3_event_depevt *event)
{
	struct dwc3_ep		*dep;
	u8			epnum = event->endpoint_number;

	dep = dwc->eps[epnum];

	if (!(dep->flags & DWC3_EP_ENABLED))
		return;

	if (epnum == 0 || epnum == 1) {
		dwc3_ep0_interrupt(dwc, event);
		return;
	}

	switch (event->endpoint_event) {
	case DWC3_DEPEVT_XFERCOMPLETE:
		dep->resource_index = 0;

		if (usb_endpoint_xfer_isoc(dep->endpoint.desc)) {
			dwc3_trace(trace_dwc3_gadget,
					"%s is an Isochronous endpoint",
					dep->name);
			return;
		}

		dwc3_endpoint_transfer_complete(dwc, dep, event);
		break;
	case DWC3_DEPEVT_XFERINPROGRESS:
		dwc3_endpoint_transfer_complete(dwc, dep, event);
		break;
	case DWC3_DEPEVT_XFERNOTREADY:
		if (usb_endpoint_xfer_isoc(dep->endpoint.desc)) {
			dwc3_gadget_start_isoc(dwc, dep, event);
		} else {
			int active;
			int ret;

			active = event->status & DEPEVT_STATUS_TRANSFER_ACTIVE;

			dwc3_trace(trace_dwc3_gadget, "%s: reason %s",
					dep->name, active ? "Transfer Active"
					: "Transfer Not Active");

			ret = __dwc3_gadget_kick_transfer(dep, 0);
			if (!ret || ret == -EBUSY)
				return;

			dwc3_trace(trace_dwc3_gadget,
					"%s: failed to kick transfers",
					dep->name);
		}

		break;
	case DWC3_DEPEVT_STREAMEVT:
		if (!usb_endpoint_xfer_bulk(dep->endpoint.desc)) {
			dev_err(dwc->dev, "Stream event for non-Bulk %s\n",
					dep->name);
			return;
		}

		switch (event->status) {
		case DEPEVT_STREAMEVT_FOUND:
			dwc3_trace(trace_dwc3_gadget,
					"Stream %d found and started",
					event->parameters);

			break;
		case DEPEVT_STREAMEVT_NOTFOUND:
			/* FALLTHROUGH */
		default:
			dwc3_trace(trace_dwc3_gadget,
					"unable to find suitable stream");
		}
		break;
	case DWC3_DEPEVT_RXTXFIFOEVT:
		dwc3_trace(trace_dwc3_gadget, "%s FIFO Overrun", dep->name);
		break;
	case DWC3_DEPEVT_EPCMDCMPLT:
		dwc3_trace(trace_dwc3_gadget, "Endpoint Command Complete");
		break;
	}
}

static void dwc3_disconnect_gadget(struct dwc3 *dwc)
{
	if (dwc->gadget_driver && dwc->gadget_driver->disconnect) {
		spin_unlock(&dwc->lock);
		dwc->gadget_driver->disconnect(&dwc->gadget);
		spin_lock(&dwc->lock);
	}
}

static void dwc3_suspend_gadget(struct dwc3 *dwc)
{
	if (dwc->gadget_driver && dwc->gadget_driver->suspend) {
		spin_unlock(&dwc->lock);
		dwc->gadget_driver->suspend(&dwc->gadget);
		spin_lock(&dwc->lock);
	}
}

static void dwc3_resume_gadget(struct dwc3 *dwc)
{
	if (dwc->gadget_driver && dwc->gadget_driver->resume) {
		spin_unlock(&dwc->lock);
		dwc->gadget_driver->resume(&dwc->gadget);
		spin_lock(&dwc->lock);
	}
}

static void dwc3_reset_gadget(struct dwc3 *dwc)
{
	if (!dwc->gadget_driver)
		return;

	if (dwc->gadget.speed != USB_SPEED_UNKNOWN) {
		spin_unlock(&dwc->lock);
		usb_gadget_udc_reset(&dwc->gadget, dwc->gadget_driver);
		spin_lock(&dwc->lock);
	}
}

static void dwc3_stop_active_transfer(struct dwc3 *dwc, u32 epnum, bool force)
{
	struct dwc3_ep *dep;
	struct dwc3_gadget_ep_cmd_params params;
	u32 cmd;
	int ret;

	dep = dwc->eps[epnum];

	if (!dep->resource_index)
		return;

	/*
	 * NOTICE: We are violating what the Databook says about the
	 * EndTransfer command. Ideally we would _always_ wait for the
	 * EndTransfer Command Completion IRQ, but that's causing too
	 * much trouble synchronizing between us and gadget driver.
	 *
	 * We have discussed this with the IP Provider and it was
	 * suggested to giveback all requests here, but give HW some
	 * extra time to synchronize with the interconnect. We're using
	 * an arbitrary 100us delay for that.
	 *
	 * Note also that a similar handling was tested by Synopsys
	 * (thanks a lot Paul) and nothing bad has come out of it.
	 * In short, what we're doing is:
	 *
	 * - Issue EndTransfer WITH CMDIOC bit set
	 * - Wait 100us
	 *
	 * As of IP version 3.10a of the DWC_usb3 IP, the controller
	 * supports a mode to work around the above limitation. The
	 * software can poll the CMDACT bit in the DEPCMD register
	 * after issuing a EndTransfer command. This mode is enabled
	 * by writing GUCTL2[14]. This polling is already done in the
	 * dwc3_send_gadget_ep_cmd() function so if the mode is
	 * enabled, the EndTransfer command will have completed upon
	 * returning from this function and we don't need to delay for
	 * 100us.
	 *
	 * This mode is NOT available on the DWC_usb31 IP.
	 */

	cmd = DWC3_DEPCMD_ENDTRANSFER;
	cmd |= force ? DWC3_DEPCMD_HIPRI_FORCERM : 0;
	cmd |= DWC3_DEPCMD_CMDIOC;
	cmd |= DWC3_DEPCMD_PARAM(dep->resource_index);
	memset(&params, 0, sizeof(params));
	ret = dwc3_send_gadget_ep_cmd(dep, cmd, &params);
	WARN_ON_ONCE(ret);
	dep->resource_index = 0;
	dep->flags &= ~DWC3_EP_BUSY;

	if (dwc3_is_usb31(dwc) || dwc->revision < DWC3_REVISION_310A)
		udelay(100);
}

static void dwc3_stop_active_transfers(struct dwc3 *dwc)
{
	u32 epnum;

	for (epnum = 2; epnum < DWC3_ENDPOINTS_NUM; epnum++) {
		struct dwc3_ep *dep;

		dep = dwc->eps[epnum];
		if (!dep)
			continue;

		if (!(dep->flags & DWC3_EP_ENABLED))
			continue;

		dwc3_remove_requests(dwc, dep);
	}
}

static void dwc3_clear_stall_all_ep(struct dwc3 *dwc)
{
	u32 epnum;

	for (epnum = 1; epnum < DWC3_ENDPOINTS_NUM; epnum++) {
		struct dwc3_ep *dep;
		int ret;

		dep = dwc->eps[epnum];
		if (!dep)
			continue;

		if (!(dep->flags & DWC3_EP_STALL))
			continue;

		dep->flags &= ~DWC3_EP_STALL;

		ret = dwc3_send_clear_stall_ep_cmd(dep);
		WARN_ON_ONCE(ret);
	}
}

static void dwc3_gadget_disconnect_interrupt(struct dwc3 *dwc)
{
	int			reg;

	reg = dwc3_readl(dwc->regs, DWC3_DCTL);
	reg &= ~DWC3_DCTL_INITU1ENA;
	dwc3_writel(dwc->regs, DWC3_DCTL, reg);

	reg &= ~DWC3_DCTL_INITU2ENA;
	dwc3_writel(dwc->regs, DWC3_DCTL, reg);

	dwc3_disconnect_gadget(dwc);

	dwc->gadget.speed = USB_SPEED_UNKNOWN;
	dwc->setup_packet_pending = false;
	usb_gadget_set_state(&dwc->gadget, USB_STATE_NOTATTACHED);

	dwc->connected = false;
}

static void dwc3_gadget_reset_interrupt(struct dwc3 *dwc)
{
	u32			reg;

	dwc->connected = true;

	/*
	 * WORKAROUND: DWC3 revisions <1.88a have an issue which
	 * would cause a missing Disconnect Event if there's a
	 * pending Setup Packet in the FIFO.
	 *
	 * There's no suggested workaround on the official Bug
	 * report, which states that "unless the driver/application
	 * is doing any special handling of a disconnect event,
	 * there is no functional issue".
	 *
	 * Unfortunately, it turns out that we _do_ some special
	 * handling of a disconnect event, namely complete all
	 * pending transfers, notify gadget driver of the
	 * disconnection, and so on.
	 *
	 * Our suggested workaround is to follow the Disconnect
	 * Event steps here, instead, based on a setup_packet_pending
	 * flag. Such flag gets set whenever we have a SETUP_PENDING
	 * status for EP0 TRBs and gets cleared on XferComplete for the
	 * same endpoint.
	 *
	 * Refers to:
	 *
	 * STAR#9000466709: RTL: Device : Disconnect event not
	 * generated if setup packet pending in FIFO
	 */
	if (dwc->revision < DWC3_REVISION_188A) {
		if (dwc->setup_packet_pending)
			dwc3_gadget_disconnect_interrupt(dwc);
	}

	dwc3_reset_gadget(dwc);

	reg = dwc3_readl(dwc->regs, DWC3_DCTL);
	reg &= ~DWC3_DCTL_TSTCTRL_MASK;
	dwc3_writel(dwc->regs, DWC3_DCTL, reg);
	dwc->test_mode = false;

	dwc3_stop_active_transfers(dwc);
	dwc3_clear_stall_all_ep(dwc);

	/* Reset device address to zero */
	reg = dwc3_readl(dwc->regs, DWC3_DCFG);
	reg &= ~(DWC3_DCFG_DEVADDR_MASK);
	dwc3_writel(dwc->regs, DWC3_DCFG, reg);
}

static void dwc3_update_ram_clk_sel(struct dwc3 *dwc, u32 speed)
{
	u32 reg;
	u32 usb30_clock = DWC3_GCTL_CLK_BUS;

	/*
	 * We change the clock only at SS but I dunno why I would want to do
	 * this. Maybe it becomes part of the power saving plan.
	 */

	if ((speed != DWC3_DSTS_SUPERSPEED) &&
	    (speed != DWC3_DSTS_SUPERSPEED_PLUS))
		return;

	/*
	 * RAMClkSel is reset to 0 after USB reset, so it must be reprogrammed
	 * each time on Connect Done.
	 */
	if (!usb30_clock)
		return;

	reg = dwc3_readl(dwc->regs, DWC3_GCTL);
	reg |= DWC3_GCTL_RAMCLKSEL(usb30_clock);
	dwc3_writel(dwc->regs, DWC3_GCTL, reg);
}

static void dwc3_gadget_conndone_interrupt(struct dwc3 *dwc)
{
	struct dwc3_ep		*dep;
	int			ret;
	u32			reg;
	u8			speed;

	reg = dwc3_readl(dwc->regs, DWC3_DSTS);
	speed = reg & DWC3_DSTS_CONNECTSPD;
	dwc->speed = speed;

	dwc3_update_ram_clk_sel(dwc, speed);

	switch (speed) {
	case DWC3_DSTS_SUPERSPEED_PLUS:
		dwc3_gadget_ep0_desc.wMaxPacketSize = cpu_to_le16(512);
		dwc->gadget.ep0->maxpacket = 512;
		dwc->gadget.speed = USB_SPEED_SUPER_PLUS;
		break;
	case DWC3_DSTS_SUPERSPEED:
		/*
		 * WORKAROUND: DWC3 revisions <1.90a have an issue which
		 * would cause a missing USB3 Reset event.
		 *
		 * In such situations, we should force a USB3 Reset
		 * event by calling our dwc3_gadget_reset_interrupt()
		 * routine.
		 *
		 * Refers to:
		 *
		 * STAR#9000483510: RTL: SS : USB3 reset event may
		 * not be generated always when the link enters poll
		 */
		if (dwc->revision < DWC3_REVISION_190A)
			dwc3_gadget_reset_interrupt(dwc);

		dwc3_gadget_ep0_desc.wMaxPacketSize = cpu_to_le16(512);
		dwc->gadget.ep0->maxpacket = 512;
		dwc->gadget.speed = USB_SPEED_SUPER;
		break;
	case DWC3_DSTS_HIGHSPEED:
		dwc3_gadget_ep0_desc.wMaxPacketSize = cpu_to_le16(64);
		dwc->gadget.ep0->maxpacket = 64;
		dwc->gadget.speed = USB_SPEED_HIGH;
		break;
	case DWC3_DSTS_FULLSPEED2:
	case DWC3_DSTS_FULLSPEED1:
		dwc3_gadget_ep0_desc.wMaxPacketSize = cpu_to_le16(64);
		dwc->gadget.ep0->maxpacket = 64;
		dwc->gadget.speed = USB_SPEED_FULL;
		break;
	case DWC3_DSTS_LOWSPEED:
		dwc3_gadget_ep0_desc.wMaxPacketSize = cpu_to_le16(8);
		dwc->gadget.ep0->maxpacket = 8;
		dwc->gadget.speed = USB_SPEED_LOW;
		break;
	}

	/* Enable USB2 LPM Capability */

	if ((dwc->revision > DWC3_REVISION_194A) &&
	    (speed != DWC3_DSTS_SUPERSPEED) &&
	    (speed != DWC3_DSTS_SUPERSPEED_PLUS)) {
		reg = dwc3_readl(dwc->regs, DWC3_DCFG);
		reg |= DWC3_DCFG_LPM_CAP;
		dwc3_writel(dwc->regs, DWC3_DCFG, reg);

		reg = dwc3_readl(dwc->regs, DWC3_DCTL);
		reg &= ~(DWC3_DCTL_HIRD_THRES_MASK | DWC3_DCTL_L1_HIBER_EN);

		reg |= DWC3_DCTL_HIRD_THRES(dwc->hird_threshold);

		/*
		 * When dwc3 revisions >= 2.40a, LPM Erratum is enabled and
		 * DCFG.LPMCap is set, core responses with an ACK and the
		 * BESL value in the LPM token is less than or equal to LPM
		 * NYET threshold.
		 */
		WARN_ONCE(dwc->revision < DWC3_REVISION_240A
				&& dwc->has_lpm_erratum,
				"LPM Erratum not available on dwc3 revisisions < 2.40a\n");

		if (dwc->has_lpm_erratum && dwc->revision >= DWC3_REVISION_240A)
			reg |= DWC3_DCTL_LPM_ERRATA(dwc->lpm_nyet_threshold);

		dwc3_writel(dwc->regs, DWC3_DCTL, reg);
	} else {
		reg = dwc3_readl(dwc->regs, DWC3_DCTL);
		reg &= ~DWC3_DCTL_HIRD_THRES_MASK;
		dwc3_writel(dwc->regs, DWC3_DCTL, reg);
	}

	dep = dwc->eps[0];
	ret = __dwc3_gadget_ep_enable(dep, &dwc3_gadget_ep0_desc, NULL, true,
			false);
	if (ret) {
		dev_err(dwc->dev, "failed to enable %s\n", dep->name);
		return;
	}

	dep = dwc->eps[1];
	ret = __dwc3_gadget_ep_enable(dep, &dwc3_gadget_ep0_desc, NULL, true,
			false);
	if (ret) {
		dev_err(dwc->dev, "failed to enable %s\n", dep->name);
		return;
	}

	/*
	 * Configure PHY via GUSB3PIPECTLn if required.
	 *
	 * Update GTXFIFOSIZn
	 *
	 * In both cases reset values should be sufficient.
	 */
}

static void dwc3_gadget_wakeup_interrupt(struct dwc3 *dwc)
{
	/*
	 * TODO take core out of low power mode when that's
	 * implemented.
	 */

	if (dwc->gadget_driver && dwc->gadget_driver->resume) {
		spin_unlock(&dwc->lock);
		dwc->gadget_driver->resume(&dwc->gadget);
		spin_lock(&dwc->lock);
	}
}

static void dwc3_gadget_linksts_change_interrupt(struct dwc3 *dwc,
		unsigned int evtinfo)
{
	enum dwc3_link_state	next = evtinfo & DWC3_LINK_STATE_MASK;
	unsigned int		pwropt;

	/*
	 * WORKAROUND: DWC3 < 2.50a have an issue when configured without
	 * Hibernation mode enabled which would show up when device detects
	 * host-initiated U3 exit.
	 *
	 * In that case, device will generate a Link State Change Interrupt
	 * from U3 to RESUME which is only necessary if Hibernation is
	 * configured in.
	 *
	 * There are no functional changes due to such spurious event and we
	 * just need to ignore it.
	 *
	 * Refers to:
	 *
	 * STAR#9000570034 RTL: SS Resume event generated in non-Hibernation
	 * operational mode
	 */
	pwropt = DWC3_GHWPARAMS1_EN_PWROPT(dwc->hwparams.hwparams1);
	if ((dwc->revision < DWC3_REVISION_250A) &&
			(pwropt != DWC3_GHWPARAMS1_EN_PWROPT_HIB)) {
		if ((dwc->link_state == DWC3_LINK_STATE_U3) &&
				(next == DWC3_LINK_STATE_RESUME)) {
			dwc3_trace(trace_dwc3_gadget,
					"ignoring transition U3 -> Resume");
			return;
		}
	}

	/*
	 * WORKAROUND: DWC3 Revisions <1.83a have an issue which, depending
	 * on the link partner, the USB session might do multiple entry/exit
	 * of low power states before a transfer takes place.
	 *
	 * Due to this problem, we might experience lower throughput. The
	 * suggested workaround is to disable DCTL[12:9] bits if we're
	 * transitioning from U1/U2 to U0 and enable those bits again
	 * after a transfer completes and there are no pending transfers
	 * on any of the enabled endpoints.
	 *
	 * This is the first half of that workaround.
	 *
	 * Refers to:
	 *
	 * STAR#9000446952: RTL: Device SS : if U1/U2 ->U0 takes >128us
	 * core send LGO_Ux entering U0
	 */
	if (dwc->revision < DWC3_REVISION_183A) {
		if (next == DWC3_LINK_STATE_U0) {
			u32	u1u2;
			u32	reg;

			switch (dwc->link_state) {
			case DWC3_LINK_STATE_U1:
			case DWC3_LINK_STATE_U2:
				reg = dwc3_readl(dwc->regs, DWC3_DCTL);
				u1u2 = reg & (DWC3_DCTL_INITU2ENA
						| DWC3_DCTL_ACCEPTU2ENA
						| DWC3_DCTL_INITU1ENA
						| DWC3_DCTL_ACCEPTU1ENA);

				if (!dwc->u1u2)
					dwc->u1u2 = reg & u1u2;

				reg &= ~u1u2;

				dwc3_writel(dwc->regs, DWC3_DCTL, reg);
				break;
			default:
				/* do nothing */
				break;
			}
		}
	}

	switch (next) {
	case DWC3_LINK_STATE_U1:
		if (dwc->speed == USB_SPEED_SUPER)
			dwc3_suspend_gadget(dwc);
		break;
	case DWC3_LINK_STATE_U2:
	case DWC3_LINK_STATE_U3:
		dwc3_suspend_gadget(dwc);
		break;
	case DWC3_LINK_STATE_RESUME:
		dwc3_resume_gadget(dwc);
		break;
	default:
		/* do nothing */
		break;
	}

	dwc->link_state = next;
}

static void dwc3_gadget_suspend_interrupt(struct dwc3 *dwc,
					  unsigned int evtinfo)
{
	enum dwc3_link_state next = evtinfo & DWC3_LINK_STATE_MASK;

	if (dwc->link_state != next && next == DWC3_LINK_STATE_U3)
		dwc3_suspend_gadget(dwc);

	dwc->link_state = next;
}

static void dwc3_gadget_hibernation_interrupt(struct dwc3 *dwc,
		unsigned int evtinfo)
{
	unsigned int is_ss = evtinfo & BIT(4);

	/**
	 * WORKAROUND: DWC3 revison 2.20a with hibernation support
	 * have a known issue which can cause USB CV TD.9.23 to fail
	 * randomly.
	 *
	 * Because of this issue, core could generate bogus hibernation
	 * events which SW needs to ignore.
	 *
	 * Refers to:
	 *
	 * STAR#9000546576: Device Mode Hibernation: Issue in USB 2.0
	 * Device Fallback from SuperSpeed
	 */
	if (is_ss ^ (dwc->speed == USB_SPEED_SUPER))
		return;

	/* enter hibernation here */
}

static void dwc3_gadget_interrupt(struct dwc3 *dwc,
		const struct dwc3_event_devt *event)
{
	switch (event->type) {
	case DWC3_DEVICE_EVENT_DISCONNECT:
		dwc3_gadget_disconnect_interrupt(dwc);
		break;
	case DWC3_DEVICE_EVENT_RESET:
		dwc3_gadget_reset_interrupt(dwc);
		break;
	case DWC3_DEVICE_EVENT_CONNECT_DONE:
		dwc3_gadget_conndone_interrupt(dwc);
		break;
	case DWC3_DEVICE_EVENT_WAKEUP:
		dwc3_gadget_wakeup_interrupt(dwc);
		break;
	case DWC3_DEVICE_EVENT_HIBER_REQ:
		if (dev_WARN_ONCE(dwc->dev, !dwc->has_hibernation,
					"unexpected hibernation event\n"))
			break;

		dwc3_gadget_hibernation_interrupt(dwc, event->event_info);
		break;
	case DWC3_DEVICE_EVENT_LINK_STATUS_CHANGE:
		dwc3_gadget_linksts_change_interrupt(dwc, event->event_info);
		break;
	case DWC3_DEVICE_EVENT_EOPF:
		/* It changed to be suspend event for version 2.30a and above */
		if (dwc->revision < DWC3_REVISION_230A) {
			dwc3_trace(trace_dwc3_gadget, "End of Periodic Frame");
		} else {
			dwc3_trace(trace_dwc3_gadget, "U3/L1-L2 Suspend Event");

			/*
			 * Ignore suspend event until the gadget enters into
			 * USB_STATE_CONFIGURED state.
			 */
			if (dwc->gadget.state >= USB_STATE_CONFIGURED)
				dwc3_gadget_suspend_interrupt(dwc,
						event->event_info);
		}
		break;
	case DWC3_DEVICE_EVENT_SOF:
		dwc3_trace(trace_dwc3_gadget, "Start of Periodic Frame");
		break;
	case DWC3_DEVICE_EVENT_ERRATIC_ERROR:
		dwc3_trace(trace_dwc3_gadget, "Erratic Error");
		break;
	case DWC3_DEVICE_EVENT_CMD_CMPL:
		dwc3_trace(trace_dwc3_gadget, "Command Complete");
		break;
	case DWC3_DEVICE_EVENT_OVERFLOW:
		dwc3_trace(trace_dwc3_gadget, "Overflow");
		break;
	default:
		dev_WARN(dwc->dev, "UNKNOWN IRQ %d\n", event->type);
	}
}

static void dwc3_process_event_entry(struct dwc3 *dwc,
		const union dwc3_event *event)
{
	trace_dwc3_event(event->raw);

	/* Endpoint IRQ, handle it and return early */
	if (event->type.is_devspec == 0) {
		/* depevt */
		return dwc3_endpoint_interrupt(dwc, &event->depevt);
	}

	switch (event->type.type) {
	case DWC3_EVENT_TYPE_DEV:
		dwc3_gadget_interrupt(dwc, &event->devt);
		break;
	/* REVISIT what to do with Carkit and I2C events ? */
	default:
		dev_err(dwc->dev, "UNKNOWN IRQ type %d\n", event->raw);
	}
}

static irqreturn_t dwc3_process_event_buf(struct dwc3_event_buffer *evt)
{
	struct dwc3 *dwc = evt->dwc;
	irqreturn_t ret = IRQ_NONE;
	int left;
	u32 reg;

	left = evt->count;

	if (!(evt->flags & DWC3_EVENT_PENDING))
		return IRQ_NONE;

	while (left > 0) {
		union dwc3_event event;

		event.raw = *(u32 *) (evt->buf + evt->lpos);

		dwc3_process_event_entry(dwc, &event);

		/*
		 * FIXME we wrap around correctly to the next entry as
		 * almost all entries are 4 bytes in size. There is one
		 * entry which has 12 bytes which is a regular entry
		 * followed by 8 bytes data. ATM I don't know how
		 * things are organized if we get next to the a
		 * boundary so I worry about that once we try to handle
		 * that.
		 */
		evt->lpos = (evt->lpos + 4) % DWC3_EVENT_BUFFERS_SIZE;
		left -= 4;

		dwc3_writel(dwc->regs, DWC3_GEVNTCOUNT(0), 4);
	}

	evt->count = 0;
	evt->flags &= ~DWC3_EVENT_PENDING;
	ret = IRQ_HANDLED;

	/* Unmask interrupt */
	reg = dwc3_readl(dwc->regs, DWC3_GEVNTSIZ(0));
	reg &= ~DWC3_GEVNTSIZ_INTMASK;
	dwc3_writel(dwc->regs, DWC3_GEVNTSIZ(0), reg);

	return ret;
}

static irqreturn_t dwc3_thread_interrupt(int irq, void *_evt)
{
	struct dwc3_event_buffer *evt = _evt;
	struct dwc3 *dwc = evt->dwc;
	unsigned long flags;
	irqreturn_t ret = IRQ_NONE;

	spin_lock_irqsave(&dwc->lock, flags);
	ret = dwc3_process_event_buf(evt);
	spin_unlock_irqrestore(&dwc->lock, flags);

	return ret;
}

static irqreturn_t dwc3_check_event_buf(struct dwc3_event_buffer *evt)
{
	struct dwc3 *dwc = evt->dwc;
	u32 count;
	u32 reg;

	if (pm_runtime_suspended(dwc->dev)) {
		pm_runtime_get(dwc->dev);
		disable_irq_nosync(dwc->irq_gadget);
		dwc->pending_events = true;
		return IRQ_HANDLED;
	}

	count = dwc3_readl(dwc->regs, DWC3_GEVNTCOUNT(0));
	count &= DWC3_GEVNTCOUNT_MASK;
	if (!count)
		return IRQ_NONE;

	evt->count = count;
	evt->flags |= DWC3_EVENT_PENDING;

	/* Mask interrupt */
	reg = dwc3_readl(dwc->regs, DWC3_GEVNTSIZ(0));
	reg |= DWC3_GEVNTSIZ_INTMASK;
	dwc3_writel(dwc->regs, DWC3_GEVNTSIZ(0), reg);

	return IRQ_WAKE_THREAD;
}

static irqreturn_t dwc3_interrupt(int irq, void *_evt)
{
	struct dwc3_event_buffer	*evt = _evt;

	return dwc3_check_event_buf(evt);
}

/**
 * dwc3_gadget_init - Initializes gadget related registers
 * @dwc: pointer to our controller context structure
 *
 * Returns 0 on success otherwise negative errno.
 */
int dwc3_gadget_init(struct dwc3 *dwc)
{
	int ret, irq;
	struct platform_device *dwc3_pdev = to_platform_device(dwc->dev);

	irq = platform_get_irq_byname(dwc3_pdev, "peripheral");
	if (irq == -EPROBE_DEFER)
		return irq;

	if (irq <= 0) {
		irq = platform_get_irq_byname(dwc3_pdev, "dwc_usb3");
		if (irq == -EPROBE_DEFER)
			return irq;

		if (irq <= 0) {
			irq = platform_get_irq(dwc3_pdev, 0);
			if (irq <= 0) {
				if (irq != -EPROBE_DEFER) {
					dev_err(dwc->dev,
						"missing peripheral IRQ\n");
				}
				if (!irq)
					irq = -EINVAL;
				return irq;
			}
		}
	}

	dwc->irq_gadget = irq;

	dwc->ctrl_req = dma_alloc_coherent(dwc->dev, sizeof(*dwc->ctrl_req),
			&dwc->ctrl_req_addr, GFP_KERNEL);
	if (!dwc->ctrl_req) {
		dev_err(dwc->dev, "failed to allocate ctrl request\n");
		ret = -ENOMEM;
		goto err0;
	}

	dwc->ep0_trb = dma_alloc_coherent(dwc->dev, sizeof(*dwc->ep0_trb) * 2,
			&dwc->ep0_trb_addr, GFP_KERNEL);
	if (!dwc->ep0_trb) {
		dev_err(dwc->dev, "failed to allocate ep0 trb\n");
		ret = -ENOMEM;
		goto err1;
	}

	dwc->setup_buf = kzalloc(DWC3_EP0_BOUNCE_SIZE, GFP_KERNEL);
	if (!dwc->setup_buf) {
		ret = -ENOMEM;
		goto err2;
	}

	dwc->ep0_bounce = dma_alloc_coherent(dwc->dev,
			DWC3_EP0_BOUNCE_SIZE, &dwc->ep0_bounce_addr,
			GFP_KERNEL);
	if (!dwc->ep0_bounce) {
		dev_err(dwc->dev, "failed to allocate ep0 bounce buffer\n");
		ret = -ENOMEM;
		goto err3;
	}

	dwc->zlp_buf = kzalloc(DWC3_ZLP_BUF_SIZE, GFP_KERNEL);
	if (!dwc->zlp_buf) {
		ret = -ENOMEM;
		goto err4;
	}

	dwc->gadget.ops			= &dwc3_gadget_ops;
	dwc->gadget.speed		= USB_SPEED_UNKNOWN;
	dwc->gadget.sg_supported	= true;
	dwc->gadget.name		= "dwc3-gadget";
	dwc->gadget.is_otg		= dwc->dr_mode == USB_DR_MODE_OTG;

	/*
	 * FIXME We might be setting max_speed to <SUPER, however versions
	 * <2.20a of dwc3 have an issue with metastability (documented
	 * elsewhere in this driver) which tells us we can't set max speed to
	 * anything lower than SUPER.
	 *
	 * Because gadget.max_speed is only used by composite.c and function
	 * drivers (i.e. it won't go into dwc3's registers) we are allowing this
	 * to happen so we avoid sending SuperSpeed Capability descriptor
	 * together with our BOS descriptor as that could confuse host into
	 * thinking we can handle super speed.
	 *
	 * Note that, in fact, we won't even support GetBOS requests when speed
	 * is less than super speed because we don't have means, yet, to tell
	 * composite.c that we are USB 2.0 + LPM ECN.
	 */
	if (dwc->revision < DWC3_REVISION_220A)
		dwc3_trace(trace_dwc3_gadget,
				"Changing max_speed on rev %08x",
				dwc->revision);

	dwc->gadget.max_speed		= dwc->maximum_speed;

	/*
	 * Per databook, DWC3 needs buffer size to be aligned to MaxPacketSize
	 * on ep out.
	 */
	dwc->gadget.quirk_ep_out_aligned_size = true;

	/*
	 * REVISIT: Here we should clear all pending IRQs to be
	 * sure we're starting from a well known location.
	 */

	ret = dwc3_gadget_init_endpoints(dwc);
	if (ret)
		goto err5;

	ret = usb_add_gadget_udc(dwc->dev, &dwc->gadget);
	if (ret) {
		dev_err(dwc->dev, "failed to register udc\n");
		goto err5;
	}

	return 0;

err5:
	kfree(dwc->zlp_buf);

err4:
	dwc3_gadget_free_endpoints(dwc);
	dma_free_coherent(dwc->dev, DWC3_EP0_BOUNCE_SIZE,
			dwc->ep0_bounce, dwc->ep0_bounce_addr);

err3:
	kfree(dwc->setup_buf);

err2:
	dma_free_coherent(dwc->dev, sizeof(*dwc->ep0_trb) * 2,
			dwc->ep0_trb, dwc->ep0_trb_addr);

err1:
	dma_free_coherent(dwc->dev, sizeof(*dwc->ctrl_req),
			dwc->ctrl_req, dwc->ctrl_req_addr);

err0:
	return ret;
}

/* -------------------------------------------------------------------------- */

void dwc3_gadget_exit(struct dwc3 *dwc)
{
	usb_del_gadget_udc(&dwc->gadget);

	dwc3_gadget_free_endpoints(dwc);

	dma_free_coherent(dwc->dev, DWC3_EP0_BOUNCE_SIZE,
			dwc->ep0_bounce, dwc->ep0_bounce_addr);

	kfree(dwc->setup_buf);
	kfree(dwc->zlp_buf);

	dma_free_coherent(dwc->dev, sizeof(*dwc->ep0_trb) * 2,
			dwc->ep0_trb, dwc->ep0_trb_addr);

	dma_free_coherent(dwc->dev, sizeof(*dwc->ctrl_req),
			dwc->ctrl_req, dwc->ctrl_req_addr);
}

int dwc3_gadget_suspend(struct dwc3 *dwc)
{
	int ret;

	if (!dwc->gadget_driver)
		return 0;

	ret = dwc3_gadget_run_stop(dwc, false, false);
	if (ret < 0)
		return ret;

	dwc3_disconnect_gadget(dwc);
	__dwc3_gadget_stop(dwc);

	return 0;
}

int dwc3_gadget_resume(struct dwc3 *dwc)
{
	int			ret;

	if (!dwc->gadget_driver)
		return 0;

	ret = __dwc3_gadget_start(dwc);
	if (ret < 0)
		goto err0;

	ret = dwc3_gadget_run_stop(dwc, true, false);
	if (ret < 0)
		goto err1;

	return 0;

err1:
	__dwc3_gadget_stop(dwc);

err0:
	return ret;
}

void dwc3_gadget_process_pending_events(struct dwc3 *dwc)
{
	if (dwc->pending_events) {
		dwc3_interrupt(dwc->irq_gadget, dwc->ev_buf);
		dwc->pending_events = false;
		enable_irq(dwc->irq_gadget);
	}
}<|MERGE_RESOLUTION|>--- conflicted
+++ resolved
@@ -849,17 +849,10 @@
 static struct dwc3_trb *dwc3_ep_prev_trb(struct dwc3_ep *dep, u8 index)
 {
 	u8 tmp = index;
-<<<<<<< HEAD
 
 	if (!tmp)
 		tmp = DWC3_TRB_NUM - 1;
 
-=======
-
-	if (!tmp)
-		tmp = DWC3_TRB_NUM - 1;
-
->>>>>>> d06e622d
 	return &dep->trb_pool[tmp - 1];
 }
 
@@ -1080,11 +1073,6 @@
 
 	list_add_tail(&req->list, &dep->pending_list);
 
-<<<<<<< HEAD
-	if (usb_endpoint_xfer_isoc(dep->endpoint.desc) &&
-			dep->flags & DWC3_EP_PENDING_REQUEST) {
-		if (list_empty(&dep->started_list)) {
-=======
 	/*
 	 * NOTICE: Isochronous endpoints should NEVER be prestarted. We must
 	 * wait for a XferNotReady event so we will know what's the current
@@ -1096,7 +1084,6 @@
 	if (usb_endpoint_xfer_isoc(dep->endpoint.desc)) {
 		if ((dep->flags & DWC3_EP_PENDING_REQUEST) &&
 				list_empty(&dep->started_list)) {
->>>>>>> d06e622d
 			dwc3_stop_active_transfer(dwc, dep->number, true);
 			dep->flags = DWC3_EP_ENABLED;
 		}
@@ -1881,16 +1868,11 @@
 	unsigned int		s_pkt = 0;
 	unsigned int		trb_status;
 
-<<<<<<< HEAD
-	dep->queued_requests--;
-	dwc3_ep_inc_deq(dep);
-=======
 	dwc3_ep_inc_deq(dep);
 
 	if (req->trb == trb)
 		dep->queued_requests--;
 
->>>>>>> d06e622d
 	trace_dwc3_complete_trb(dep, trb);
 
 	/*
