// SPDX-License-Identifier: GPL-2.0-only
/*
 *
 *  Copyright © 2012 John Crispin <john@phrozen.org>
 *  Copyright © 2016 Hauke Mehrtens <hauke@hauke-m.de>
 */

#include <linux/mtd/rawnand.h>
#include <linux/of_gpio.h>
#include <linux/of_platform.h>

#include <lantiq_soc.h>

/* nand registers */
#define EBU_ADDSEL1		0x24
#define EBU_NAND_CON		0xB0
#define EBU_NAND_WAIT		0xB4
#define  NAND_WAIT_RD		BIT(0) /* NAND flash status output */
#define  NAND_WAIT_WR_C		BIT(3) /* NAND Write/Read complete */
#define EBU_NAND_ECC0		0xB8
#define EBU_NAND_ECC_AC		0xBC

/*
 * nand commands
 * The pins of the NAND chip are selected based on the address bits of the
 * "register" read and write. There are no special registers, but an
 * address range and the lower address bits are used to activate the
 * correct line. For example when the bit (1 << 2) is set in the address
 * the ALE pin will be activated.
 */
#define NAND_CMD_ALE		BIT(2) /* address latch enable */
#define NAND_CMD_CLE		BIT(3) /* command latch enable */
#define NAND_CMD_CS		BIT(4) /* chip select */
#define NAND_CMD_SE		BIT(5) /* spare area access latch */
#define NAND_CMD_WP		BIT(6) /* write protect */
#define NAND_WRITE_CMD		(NAND_CMD_CS | NAND_CMD_CLE)
#define NAND_WRITE_ADDR		(NAND_CMD_CS | NAND_CMD_ALE)
#define NAND_WRITE_DATA		(NAND_CMD_CS)
#define NAND_READ_DATA		(NAND_CMD_CS)

/* we need to tel the ebu which addr we mapped the nand to */
#define ADDSEL1_MASK(x)		(x << 4)
#define ADDSEL1_REGEN		1

/* we need to tell the EBU that we have nand attached and set it up properly */
#define BUSCON1_SETUP		(1 << 22)
#define BUSCON1_BCGEN_RES	(0x3 << 12)
#define BUSCON1_WAITWRC2	(2 << 8)
#define BUSCON1_WAITRDC2	(2 << 6)
#define BUSCON1_HOLDC1		(1 << 4)
#define BUSCON1_RECOVC1		(1 << 2)
#define BUSCON1_CMULT4		1

#define NAND_CON_CE		(1 << 20)
#define NAND_CON_OUT_CS1	(1 << 10)
#define NAND_CON_IN_CS1		(1 << 8)
#define NAND_CON_PRE_P		(1 << 7)
#define NAND_CON_WP_P		(1 << 6)
#define NAND_CON_SE_P		(1 << 5)
#define NAND_CON_CS_P		(1 << 4)
#define NAND_CON_CSMUX		(1 << 1)
#define NAND_CON_NANDM		1

struct xway_nand_data {
	struct nand_chip	chip;
	unsigned long		csflags;
	void __iomem		*nandaddr;
};

static u8 xway_readb(struct mtd_info *mtd, int op)
{
	struct nand_chip *chip = mtd_to_nand(mtd);
	struct xway_nand_data *data = nand_get_controller_data(chip);

	return readb(data->nandaddr + op);
}

static void xway_writeb(struct mtd_info *mtd, int op, u8 value)
{
	struct nand_chip *chip = mtd_to_nand(mtd);
	struct xway_nand_data *data = nand_get_controller_data(chip);

	writeb(value, data->nandaddr + op);
}

static void xway_select_chip(struct nand_chip *chip, int select)
{
	struct xway_nand_data *data = nand_get_controller_data(chip);

	switch (select) {
	case -1:
		ltq_ebu_w32_mask(NAND_CON_CE, 0, EBU_NAND_CON);
		ltq_ebu_w32_mask(NAND_CON_NANDM, 0, EBU_NAND_CON);
		spin_unlock_irqrestore(&ebu_lock, data->csflags);
		break;
	case 0:
		spin_lock_irqsave(&ebu_lock, data->csflags);
		ltq_ebu_w32_mask(0, NAND_CON_NANDM, EBU_NAND_CON);
		ltq_ebu_w32_mask(0, NAND_CON_CE, EBU_NAND_CON);
		break;
	default:
		BUG();
	}
}

static void xway_cmd_ctrl(struct nand_chip *chip, int cmd, unsigned int ctrl)
{
	struct mtd_info *mtd = nand_to_mtd(chip);

	if (cmd == NAND_CMD_NONE)
		return;

	if (ctrl & NAND_CLE)
		xway_writeb(mtd, NAND_WRITE_CMD, cmd);
	else if (ctrl & NAND_ALE)
		xway_writeb(mtd, NAND_WRITE_ADDR, cmd);

	while ((ltq_ebu_r32(EBU_NAND_WAIT) & NAND_WAIT_WR_C) == 0)
		;
}

static int xway_dev_ready(struct nand_chip *chip)
{
	return ltq_ebu_r32(EBU_NAND_WAIT) & NAND_WAIT_RD;
}

static unsigned char xway_read_byte(struct nand_chip *chip)
{
	return xway_readb(nand_to_mtd(chip), NAND_READ_DATA);
}

static void xway_read_buf(struct nand_chip *chip, u_char *buf, int len)
{
	int i;

	for (i = 0; i < len; i++)
		buf[i] = xway_readb(nand_to_mtd(chip), NAND_WRITE_DATA);
}

static void xway_write_buf(struct nand_chip *chip, const u_char *buf, int len)
{
	int i;

	for (i = 0; i < len; i++)
		xway_writeb(nand_to_mtd(chip), NAND_WRITE_DATA, buf[i]);
}

/*
 * Probe for the NAND device.
 */
static int xway_nand_probe(struct platform_device *pdev)
{
	struct xway_nand_data *data;
	struct mtd_info *mtd;
	struct resource *res;
	int err;
	u32 cs;
	u32 cs_flag = 0;

	/* Allocate memory for the device structure (and zero it) */
	data = devm_kzalloc(&pdev->dev, sizeof(struct xway_nand_data),
			    GFP_KERNEL);
	if (!data)
		return -ENOMEM;

	res = platform_get_resource(pdev, IORESOURCE_MEM, 0);
	data->nandaddr = devm_ioremap_resource(&pdev->dev, res);
	if (IS_ERR(data->nandaddr))
		return PTR_ERR(data->nandaddr);

	nand_set_flash_node(&data->chip, pdev->dev.of_node);
	mtd = nand_to_mtd(&data->chip);
	mtd->dev.parent = &pdev->dev;

	data->chip.legacy.cmd_ctrl = xway_cmd_ctrl;
	data->chip.legacy.dev_ready = xway_dev_ready;
	data->chip.legacy.select_chip = xway_select_chip;
	data->chip.legacy.write_buf = xway_write_buf;
	data->chip.legacy.read_buf = xway_read_buf;
	data->chip.legacy.read_byte = xway_read_byte;
	data->chip.legacy.chip_delay = 30;

	data->chip.ecc.mode = NAND_ECC_SOFT;
	data->chip.ecc.algo = NAND_ECC_HAMMING;

	platform_set_drvdata(pdev, data);
	nand_set_controller_data(&data->chip, data);

	/* load our CS from the DT. Either we find a valid 1 or default to 0 */
	err = of_property_read_u32(pdev->dev.of_node, "lantiq,cs", &cs);
	if (!err && cs == 1)
		cs_flag = NAND_CON_IN_CS1 | NAND_CON_OUT_CS1;

	/* setup the EBU to run in NAND mode on our base addr */
	ltq_ebu_w32(CPHYSADDR(data->nandaddr)
		    | ADDSEL1_MASK(3) | ADDSEL1_REGEN, EBU_ADDSEL1);

	ltq_ebu_w32(BUSCON1_SETUP | BUSCON1_BCGEN_RES | BUSCON1_WAITWRC2
		    | BUSCON1_WAITRDC2 | BUSCON1_HOLDC1 | BUSCON1_RECOVC1
		    | BUSCON1_CMULT4, LTQ_EBU_BUSCON1);

	ltq_ebu_w32(NAND_CON_NANDM | NAND_CON_CSMUX | NAND_CON_CS_P
		    | NAND_CON_SE_P | NAND_CON_WP_P | NAND_CON_PRE_P
		    | cs_flag, EBU_NAND_CON);

	/* Scan to find existence of the device */
	err = nand_scan(&data->chip, 1);
	if (err)
		return err;

	err = mtd_device_register(mtd, NULL, 0);
	if (err)
		nand_cleanup(&data->chip);

	return err;
}

/*
 * Remove a NAND device.
 */
static int xway_nand_remove(struct platform_device *pdev)
{
	struct xway_nand_data *data = platform_get_drvdata(pdev);
	struct nand_chip *chip = &data->chip;
	int ret;

<<<<<<< HEAD
	ret = mtd_device_unregister(mtd);
=======
	ret = mtd_device_unregister(nand_to_mtd(chip));
>>>>>>> 84569f32
	WARN_ON(ret);
	nand_cleanup(chip);

	return 0;
}

static const struct of_device_id xway_nand_match[] = {
	{ .compatible = "lantiq,nand-xway" },
	{},
};

static struct platform_driver xway_nand_driver = {
	.probe	= xway_nand_probe,
	.remove	= xway_nand_remove,
	.driver	= {
		.name		= "lantiq,nand-xway",
		.of_match_table = xway_nand_match,
	},
};

builtin_platform_driver(xway_nand_driver);<|MERGE_RESOLUTION|>--- conflicted
+++ resolved
@@ -224,11 +224,7 @@
 	struct nand_chip *chip = &data->chip;
 	int ret;
 
-<<<<<<< HEAD
-	ret = mtd_device_unregister(mtd);
-=======
 	ret = mtd_device_unregister(nand_to_mtd(chip));
->>>>>>> 84569f32
 	WARN_ON(ret);
 	nand_cleanup(chip);
 
