#ifndef MFD_TMIO_H
#define MFD_TMIO_H

#include <linux/device.h>
#include <linux/fb.h>
#include <linux/io.h>
#include <linux/jiffies.h>
#include <linux/mmc/card.h>
#include <linux/platform_device.h>
#include <linux/pm_runtime.h>

#define tmio_ioread8(addr) readb(addr)
#define tmio_ioread16(addr) readw(addr)
#define tmio_ioread16_rep(r, b, l) readsw(r, b, l)
#define tmio_ioread32(addr) \
	(((u32)readw((addr))) | (((u32)readw((addr) + 2)) << 16))

#define tmio_iowrite8(val, addr) writeb((val), (addr))
#define tmio_iowrite16(val, addr) writew((val), (addr))
#define tmio_iowrite16_rep(r, b, l) writesw(r, b, l)
#define tmio_iowrite32(val, addr) \
	do { \
		writew((val),       (addr)); \
		writew((val) >> 16, (addr) + 2); \
	} while (0)

#define CNF_CMD     0x04
#define CNF_CTL_BASE   0x10
#define CNF_INT_PIN  0x3d
#define CNF_STOP_CLK_CTL 0x40
#define CNF_GCLK_CTL 0x41
#define CNF_SD_CLK_MODE 0x42
#define CNF_PIN_STATUS 0x44
#define CNF_PWR_CTL_1 0x48
#define CNF_PWR_CTL_2 0x49
#define CNF_PWR_CTL_3 0x4a
#define CNF_CARD_DETECT_MODE 0x4c
#define CNF_SD_SLOT 0x50
#define CNF_EXT_GCLK_CTL_1 0xf0
#define CNF_EXT_GCLK_CTL_2 0xf1
#define CNF_EXT_GCLK_CTL_3 0xf9
#define CNF_SD_LED_EN_1 0xfa
#define CNF_SD_LED_EN_2 0xfe

#define   SDCREN 0x2   /* Enable access to MMC CTL regs. (flag in COMMAND_REG)*/

#define sd_config_write8(base, shift, reg, val) \
	tmio_iowrite8((val), (base) + ((reg) << (shift)))
#define sd_config_write16(base, shift, reg, val) \
	tmio_iowrite16((val), (base) + ((reg) << (shift)))
#define sd_config_write32(base, shift, reg, val) \
	do { \
		tmio_iowrite16((val), (base) + ((reg) << (shift)));   \
		tmio_iowrite16((val) >> 16, (base) + ((reg + 2) << (shift))); \
	} while (0)

/* tmio MMC platform flags */
#define TMIO_MMC_WRPROTECT_DISABLE	BIT(0)
/*
 * Some controllers can support a 2-byte block size when the bus width
 * is configured in 4-bit mode.
 */
#define TMIO_MMC_BLKSZ_2BYTES		BIT(1)
/*
 * Some controllers can support SDIO IRQ signalling.
 */
#define TMIO_MMC_SDIO_IRQ		BIT(2)

/* Some features are only available or tested on R-Car Gen2 or later */
#define TMIO_MMC_MIN_RCAR2		BIT(3)

/*
 * Some controllers require waiting for the SD bus to become
 * idle before writing to some registers.
 */
#define TMIO_MMC_HAS_IDLE_WAIT		BIT(4)
/*
 * A GPIO is used for card hotplug detection. We need an extra flag for this,
 * because 0 is a valid GPIO number too, and requiring users to specify
 * cd_gpio < 0 to disable GPIO hotplug would break backwards compatibility.
 */
#define TMIO_MMC_USE_GPIO_CD		BIT(5)

/*
 * Some controllers doesn't have over 0x100 register.
 * it is used to checking accessibility of
 * CTL_SD_CARD_CLK_CTL / CTL_CLK_AND_WAIT_CTL
 */
#define TMIO_MMC_HAVE_HIGH_REG		BIT(6)

/*
 * Some controllers have CMD12 automatically
 * issue/non-issue register
 */
#define TMIO_MMC_HAVE_CMD12_CTRL	BIT(7)

/* Controller has some SDIO status bits which must be 1 */
#define TMIO_MMC_SDIO_STATUS_SETBITS	BIT(8)

/*
 * Some controllers have a 32-bit wide data port register
 */
#define TMIO_MMC_32BIT_DATA_PORT	BIT(9)

/*
 * Some controllers allows to set SDx actual clock
 */
#define TMIO_MMC_CLK_ACTUAL		BIT(10)
<<<<<<< HEAD
=======

/* Some controllers have a CBSY bit */
#define TMIO_MMC_HAVE_CBSY		BIT(11)
>>>>>>> bb176f67

int tmio_core_mmc_enable(void __iomem *cnf, int shift, unsigned long base);
int tmio_core_mmc_resume(void __iomem *cnf, int shift, unsigned long base);
void tmio_core_mmc_pwr(void __iomem *cnf, int shift, int state);
void tmio_core_mmc_clk_div(void __iomem *cnf, int shift, int state);

struct dma_chan;

/*
 * data for the MMC controller
 */
struct tmio_mmc_data {
	void				*chan_priv_tx;
	void				*chan_priv_rx;
	unsigned int			hclk;
	unsigned long			capabilities;
	unsigned long			capabilities2;
	unsigned long			flags;
	u32				ocr_mask;	/* available voltages */
	unsigned int			cd_gpio;
	int				alignment_shift;
	dma_addr_t			dma_rx_offset;
	unsigned int			max_blk_count;
	unsigned short			max_segs;
	void (*set_pwr)(struct platform_device *host, int state);
	void (*set_clk_div)(struct platform_device *host, int state);
};

/*
 * data for the NAND controller
 */
struct tmio_nand_data {
	struct nand_bbt_descr	*badblock_pattern;
	struct mtd_partition	*partition;
	unsigned int		num_partitions;
	const char *const	*part_parsers;
};

#define FBIO_TMIO_ACC_WRITE	0x7C639300
#define FBIO_TMIO_ACC_SYNC	0x7C639301

struct tmio_fb_data {
	int			(*lcd_set_power)(struct platform_device *fb_dev,
						 bool on);
	int			(*lcd_mode)(struct platform_device *fb_dev,
					    const struct fb_videomode *mode);
	int			num_modes;
	struct fb_videomode	*modes;

	/* in mm: size of screen */
	int			height;
	int			width;
};

#endif<|MERGE_RESOLUTION|>--- conflicted
+++ resolved
@@ -106,12 +106,9 @@
  * Some controllers allows to set SDx actual clock
  */
 #define TMIO_MMC_CLK_ACTUAL		BIT(10)
-<<<<<<< HEAD
-=======
 
 /* Some controllers have a CBSY bit */
 #define TMIO_MMC_HAVE_CBSY		BIT(11)
->>>>>>> bb176f67
 
 int tmio_core_mmc_enable(void __iomem *cnf, int shift, unsigned long base);
 int tmio_core_mmc_resume(void __iomem *cnf, int shift, unsigned long base);
