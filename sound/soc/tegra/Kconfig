config SND_SOC_TEGRA
	tristate "SoC Audio for the Tegra System-on-Chip"
	depends on ARCH_TEGRA && TEGRA_SYSTEM_DMA
	default m
	help
	  Say Y or M here if you want support for SoC audio on Tegra.

config SND_SOC_TEGRA_I2S
	tristate
	depends on SND_SOC_TEGRA
	default m
	help
	  Say Y or M if you want to add support for codecs attached to the
	  Tegra I2S interface. You will also need to select the individual
	  machine drivers to support below.

<<<<<<< HEAD
config SND_SOC_TEGRA_WM8903
	tristate "SoC Audio support for Tegra boards using a WM8903 codec"
	depends on SND_SOC_TEGRA && I2C
	depends on MACH_HARMONY || MACH_VENTANA || MACH_SEABOARD || MACH_KAEN || MACH_AEBL
=======
config MACH_HAS_SND_SOC_TEGRA_WM8903
	bool
	help
	  Machines that use the SND_SOC_TEGRA_WM8903 driver should select
	  this config option, in order to allow the user to enable
	  SND_SOC_TEGRA_WM8903.

config SND_TEGRA_SOC_HARMONY
	tristate "SoC Audio support for Tegra Harmony reference board"
	depends on SND_TEGRA_SOC && MACH_HARMONY && I2C
>>>>>>> 47912a65
	default m
	select SND_SOC_TEGRA_I2S
	select SND_SOC_WM8903
	help
	  Say Y or M here if you want to add support for SoC audio on Tegra
	  boards using the WM8093 codec. Currently, the supported boards are
	  Harmony, Ventana, Seaboard, Kaen, and Aebl.
<|MERGE_RESOLUTION|>--- conflicted
+++ resolved
@@ -14,12 +14,6 @@
 	  Tegra I2S interface. You will also need to select the individual
 	  machine drivers to support below.
 
-<<<<<<< HEAD
-config SND_SOC_TEGRA_WM8903
-	tristate "SoC Audio support for Tegra boards using a WM8903 codec"
-	depends on SND_SOC_TEGRA && I2C
-	depends on MACH_HARMONY || MACH_VENTANA || MACH_SEABOARD || MACH_KAEN || MACH_AEBL
-=======
 config MACH_HAS_SND_SOC_TEGRA_WM8903
 	bool
 	help
@@ -27,10 +21,10 @@
 	  this config option, in order to allow the user to enable
 	  SND_SOC_TEGRA_WM8903.
 
-config SND_TEGRA_SOC_HARMONY
-	tristate "SoC Audio support for Tegra Harmony reference board"
-	depends on SND_TEGRA_SOC && MACH_HARMONY && I2C
->>>>>>> 47912a65
+config SND_SOC_TEGRA_WM8903
+	tristate "SoC Audio support for Tegra boards using a WM8903 codec"
+	depends on SND_SOC_TEGRA && I2C
+	depends on MACH_HAS_SND_SOC_TEGRA_WM8903
 	default m
 	select SND_SOC_TEGRA_I2S
 	select SND_SOC_WM8903
