--- conflicted
+++ resolved
@@ -56,11 +56,7 @@
 
 	spin_lock_irqsave(&media5200_irq.lock, flags);
 	val = in_be32(media5200_irq.regs + MEDIA5200_IRQ_ENABLE);
-<<<<<<< HEAD
-	val |= 1 << (MEDIA5200_IRQ_SHIFT + irq_map[d->irq].hwirq);
-=======
 	val |= 1 << (MEDIA5200_IRQ_SHIFT + irqd_to_hwirq(d));
->>>>>>> d762f438
 	out_be32(media5200_irq.regs + MEDIA5200_IRQ_ENABLE, val);
 	spin_unlock_irqrestore(&media5200_irq.lock, flags);
 }
@@ -72,11 +68,7 @@
 
 	spin_lock_irqsave(&media5200_irq.lock, flags);
 	val = in_be32(media5200_irq.regs + MEDIA5200_IRQ_ENABLE);
-<<<<<<< HEAD
-	val &= ~(1 << (MEDIA5200_IRQ_SHIFT + irq_map[d->irq].hwirq));
-=======
 	val &= ~(1 << (MEDIA5200_IRQ_SHIFT + irqd_to_hwirq(d)));
->>>>>>> d762f438
 	out_be32(media5200_irq.regs + MEDIA5200_IRQ_ENABLE, val);
 	spin_unlock_irqrestore(&media5200_irq.lock, flags);
 }
