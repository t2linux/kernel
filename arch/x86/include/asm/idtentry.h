/* SPDX-License-Identifier: GPL-2.0 */
#ifndef _ASM_X86_IDTENTRY_H
#define _ASM_X86_IDTENTRY_H

/* Interrupts/Exceptions */
#include <asm/trapnr.h>

#ifndef __ASSEMBLY__
#include <linux/entry-common.h>
#include <linux/hardirq.h>

#include <asm/irq_stack.h>

<<<<<<< HEAD
=======
void idtentry_enter_user(struct pt_regs *regs);
void idtentry_exit_user(struct pt_regs *regs);

typedef struct idtentry_state {
	bool exit_rcu;
} idtentry_state_t;

idtentry_state_t idtentry_enter(struct pt_regs *regs);
void idtentry_exit(struct pt_regs *regs, idtentry_state_t state);

bool idtentry_enter_nmi(struct pt_regs *regs);
void idtentry_exit_nmi(struct pt_regs *regs, bool irq_state);

>>>>>>> ba1f2b2e
/**
 * DECLARE_IDTENTRY - Declare functions for simple IDT entry points
 *		      No error code pushed by hardware
 * @vector:	Vector number (ignored for C)
 * @func:	Function name of the entry point
 *
 * Declares three functions:
 * - The ASM entry point: asm_##func
 * - The XEN PV trap entry point: xen_##func (maybe unused)
 * - The C handler called from the ASM entry point
 *
 * Note: This is the C variant of DECLARE_IDTENTRY(). As the name says it
 * declares the entry points for usage in C code. There is an ASM variant
 * as well which is used to emit the entry stubs in entry_32/64.S.
 */
#define DECLARE_IDTENTRY(vector, func)					\
	asmlinkage void asm_##func(void);				\
	asmlinkage void xen_asm_##func(void);				\
	__visible void func(struct pt_regs *regs)

/**
 * DEFINE_IDTENTRY - Emit code for simple IDT entry points
 * @func:	Function name of the entry point
 *
 * @func is called from ASM entry code with interrupts disabled.
 *
 * The macro is written so it acts as function definition. Append the
 * body with a pair of curly brackets.
 *
 * irqentry_enter() contains common code which has to be invoked before
 * arbitrary code in the body. irqentry_exit() contains common code
 * which has to run before returning to the low level assembly code.
 */
#define DEFINE_IDTENTRY(func)						\
static __always_inline void __##func(struct pt_regs *regs);		\
									\
__visible noinstr void func(struct pt_regs *regs)			\
{									\
	irqentry_state_t state = irqentry_enter(regs);			\
									\
	instrumentation_begin();					\
	__##func (regs);						\
	instrumentation_end();						\
	irqentry_exit(regs, state);					\
}									\
									\
static __always_inline void __##func(struct pt_regs *regs)

/* Special case for 32bit IRET 'trap' */
#define DECLARE_IDTENTRY_SW	DECLARE_IDTENTRY
#define DEFINE_IDTENTRY_SW	DEFINE_IDTENTRY

/**
 * DECLARE_IDTENTRY_ERRORCODE - Declare functions for simple IDT entry points
 *				Error code pushed by hardware
 * @vector:	Vector number (ignored for C)
 * @func:	Function name of the entry point
 *
 * Declares three functions:
 * - The ASM entry point: asm_##func
 * - The XEN PV trap entry point: xen_##func (maybe unused)
 * - The C handler called from the ASM entry point
 *
 * Same as DECLARE_IDTENTRY, but has an extra error_code argument for the
 * C-handler.
 */
#define DECLARE_IDTENTRY_ERRORCODE(vector, func)			\
	asmlinkage void asm_##func(void);				\
	asmlinkage void xen_asm_##func(void);				\
	__visible void func(struct pt_regs *regs, unsigned long error_code)

/**
 * DEFINE_IDTENTRY_ERRORCODE - Emit code for simple IDT entry points
 *			       Error code pushed by hardware
 * @func:	Function name of the entry point
 *
 * Same as DEFINE_IDTENTRY, but has an extra error_code argument
 */
#define DEFINE_IDTENTRY_ERRORCODE(func)					\
static __always_inline void __##func(struct pt_regs *regs,		\
				     unsigned long error_code);		\
									\
__visible noinstr void func(struct pt_regs *regs,			\
			    unsigned long error_code)			\
{									\
	irqentry_state_t state = irqentry_enter(regs);			\
									\
	instrumentation_begin();					\
	__##func (regs, error_code);					\
	instrumentation_end();						\
	irqentry_exit(regs, state);					\
}									\
									\
static __always_inline void __##func(struct pt_regs *regs,		\
				     unsigned long error_code)

/**
 * DECLARE_IDTENTRY_RAW - Declare functions for raw IDT entry points
 *		      No error code pushed by hardware
 * @vector:	Vector number (ignored for C)
 * @func:	Function name of the entry point
 *
 * Maps to DECLARE_IDTENTRY().
 */
#define DECLARE_IDTENTRY_RAW(vector, func)				\
	DECLARE_IDTENTRY(vector, func)

/**
 * DEFINE_IDTENTRY_RAW - Emit code for raw IDT entry points
 * @func:	Function name of the entry point
 *
 * @func is called from ASM entry code with interrupts disabled.
 *
 * The macro is written so it acts as function definition. Append the
 * body with a pair of curly brackets.
 *
 * Contrary to DEFINE_IDTENTRY() this does not invoke the
 * idtentry_enter/exit() helpers before and after the body invocation. This
 * needs to be done in the body itself if applicable. Use if extra work
 * is required before the enter/exit() helpers are invoked.
 */
#define DEFINE_IDTENTRY_RAW(func)					\
__visible noinstr void func(struct pt_regs *regs)

/**
 * DECLARE_IDTENTRY_RAW_ERRORCODE - Declare functions for raw IDT entry points
 *				    Error code pushed by hardware
 * @vector:	Vector number (ignored for C)
 * @func:	Function name of the entry point
 *
 * Maps to DECLARE_IDTENTRY_ERRORCODE()
 */
#define DECLARE_IDTENTRY_RAW_ERRORCODE(vector, func)			\
	DECLARE_IDTENTRY_ERRORCODE(vector, func)

/**
 * DEFINE_IDTENTRY_RAW_ERRORCODE - Emit code for raw IDT entry points
 * @func:	Function name of the entry point
 *
 * @func is called from ASM entry code with interrupts disabled.
 *
 * The macro is written so it acts as function definition. Append the
 * body with a pair of curly brackets.
 *
 * Contrary to DEFINE_IDTENTRY_ERRORCODE() this does not invoke the
 * irqentry_enter/exit() helpers before and after the body invocation. This
 * needs to be done in the body itself if applicable. Use if extra work
 * is required before the enter/exit() helpers are invoked.
 */
#define DEFINE_IDTENTRY_RAW_ERRORCODE(func)				\
__visible noinstr void func(struct pt_regs *regs, unsigned long error_code)

/**
 * DECLARE_IDTENTRY_IRQ - Declare functions for device interrupt IDT entry
 *			  points (common/spurious)
 * @vector:	Vector number (ignored for C)
 * @func:	Function name of the entry point
 *
 * Maps to DECLARE_IDTENTRY_ERRORCODE()
 */
#define DECLARE_IDTENTRY_IRQ(vector, func)				\
	DECLARE_IDTENTRY_ERRORCODE(vector, func)

/**
 * DEFINE_IDTENTRY_IRQ - Emit code for device interrupt IDT entry points
 * @func:	Function name of the entry point
 *
 * The vector number is pushed by the low level entry stub and handed
 * to the function as error_code argument which needs to be truncated
 * to an u8 because the push is sign extending.
 *
 * irq_enter/exit_rcu() are invoked before the function body and the
 * KVM L1D flush request is set. Stack switching to the interrupt stack
 * has to be done in the function body if necessary.
 */
#define DEFINE_IDTENTRY_IRQ(func)					\
static __always_inline void __##func(struct pt_regs *regs, u8 vector);	\
									\
__visible noinstr void func(struct pt_regs *regs,			\
			    unsigned long error_code)			\
{									\
	irqentry_state_t state = irqentry_enter(regs);			\
									\
	instrumentation_begin();					\
	irq_enter_rcu();						\
	kvm_set_cpu_l1tf_flush_l1d();					\
	__##func (regs, (u8)error_code);				\
	irq_exit_rcu();							\
	instrumentation_end();						\
	irqentry_exit(regs, state);					\
}									\
									\
static __always_inline void __##func(struct pt_regs *regs, u8 vector)

/**
 * DECLARE_IDTENTRY_SYSVEC - Declare functions for system vector entry points
 * @vector:	Vector number (ignored for C)
 * @func:	Function name of the entry point
 *
 * Declares three functions:
 * - The ASM entry point: asm_##func
 * - The XEN PV trap entry point: xen_##func (maybe unused)
 * - The C handler called from the ASM entry point
 *
 * Maps to DECLARE_IDTENTRY().
 */
#define DECLARE_IDTENTRY_SYSVEC(vector, func)				\
	DECLARE_IDTENTRY(vector, func)

/**
 * DEFINE_IDTENTRY_SYSVEC - Emit code for system vector IDT entry points
 * @func:	Function name of the entry point
 *
 * irqentry_enter/exit() and irq_enter/exit_rcu() are invoked before the
 * function body. KVM L1D flush request is set.
 *
 * Runs the function on the interrupt stack if the entry hit kernel mode
 */
#define DEFINE_IDTENTRY_SYSVEC(func)					\
static void __##func(struct pt_regs *regs);				\
									\
__visible noinstr void func(struct pt_regs *regs)			\
{									\
	irqentry_state_t state = irqentry_enter(regs);			\
									\
	instrumentation_begin();					\
	irq_enter_rcu();						\
	kvm_set_cpu_l1tf_flush_l1d();					\
	run_on_irqstack_cond(__##func, regs, regs);			\
	irq_exit_rcu();							\
	instrumentation_end();						\
	irqentry_exit(regs, state);					\
}									\
									\
static noinline void __##func(struct pt_regs *regs)

/**
 * DEFINE_IDTENTRY_SYSVEC_SIMPLE - Emit code for simple system vector IDT
 *				   entry points
 * @func:	Function name of the entry point
 *
 * Runs the function on the interrupted stack. No switch to IRQ stack and
 * only the minimal __irq_enter/exit() handling.
 *
 * Only use for 'empty' vectors like reschedule IPI and KVM posted
 * interrupt vectors.
 */
#define DEFINE_IDTENTRY_SYSVEC_SIMPLE(func)				\
static __always_inline void __##func(struct pt_regs *regs);		\
									\
__visible noinstr void func(struct pt_regs *regs)			\
{									\
	irqentry_state_t state = irqentry_enter(regs);			\
									\
	instrumentation_begin();					\
	__irq_enter_raw();						\
	kvm_set_cpu_l1tf_flush_l1d();					\
	__##func (regs);						\
	__irq_exit_raw();						\
	instrumentation_end();						\
	irqentry_exit(regs, state);					\
}									\
									\
static __always_inline void __##func(struct pt_regs *regs)

/**
 * DECLARE_IDTENTRY_XENCB - Declare functions for XEN HV callback entry point
 * @vector:	Vector number (ignored for C)
 * @func:	Function name of the entry point
 *
 * Declares three functions:
 * - The ASM entry point: asm_##func
 * - The XEN PV trap entry point: xen_##func (maybe unused)
 * - The C handler called from the ASM entry point
 *
 * Maps to DECLARE_IDTENTRY(). Distinct entry point to handle the 32/64-bit
 * difference
 */
#define DECLARE_IDTENTRY_XENCB(vector, func)				\
	DECLARE_IDTENTRY(vector, func)

#ifdef CONFIG_X86_64
/**
 * DECLARE_IDTENTRY_IST - Declare functions for IST handling IDT entry points
 * @vector:	Vector number (ignored for C)
 * @func:	Function name of the entry point
 *
 * Maps to DECLARE_IDTENTRY_RAW, but declares also the NOIST C handler
 * which is called from the ASM entry point on user mode entry
 */
#define DECLARE_IDTENTRY_IST(vector, func)				\
	DECLARE_IDTENTRY_RAW(vector, func);				\
	__visible void noist_##func(struct pt_regs *regs)

/**
 * DEFINE_IDTENTRY_IST - Emit code for IST entry points
 * @func:	Function name of the entry point
 *
 * Maps to DEFINE_IDTENTRY_RAW
 */
#define DEFINE_IDTENTRY_IST(func)					\
	DEFINE_IDTENTRY_RAW(func)

/**
 * DEFINE_IDTENTRY_NOIST - Emit code for NOIST entry points which
 *			   belong to a IST entry point (MCE, DB)
 * @func:	Function name of the entry point. Must be the same as
 *		the function name of the corresponding IST variant
 *
 * Maps to DEFINE_IDTENTRY_RAW().
 */
#define DEFINE_IDTENTRY_NOIST(func)					\
	DEFINE_IDTENTRY_RAW(noist_##func)

/**
 * DECLARE_IDTENTRY_DF - Declare functions for double fault
 * @vector:	Vector number (ignored for C)
 * @func:	Function name of the entry point
 *
 * Maps to DECLARE_IDTENTRY_RAW_ERRORCODE
 */
#define DECLARE_IDTENTRY_DF(vector, func)				\
	DECLARE_IDTENTRY_RAW_ERRORCODE(vector, func)

/**
 * DEFINE_IDTENTRY_DF - Emit code for double fault
 * @func:	Function name of the entry point
 *
 * Maps to DEFINE_IDTENTRY_RAW_ERRORCODE
 */
#define DEFINE_IDTENTRY_DF(func)					\
	DEFINE_IDTENTRY_RAW_ERRORCODE(func)

#else	/* CONFIG_X86_64 */

/**
 * DECLARE_IDTENTRY_DF - Declare functions for double fault 32bit variant
 * @vector:	Vector number (ignored for C)
 * @func:	Function name of the entry point
 *
 * Declares two functions:
 * - The ASM entry point: asm_##func
 * - The C handler called from the C shim
 */
#define DECLARE_IDTENTRY_DF(vector, func)				\
	asmlinkage void asm_##func(void);				\
	__visible void func(struct pt_regs *regs,			\
			    unsigned long error_code,			\
			    unsigned long address)

/**
 * DEFINE_IDTENTRY_DF - Emit code for double fault on 32bit
 * @func:	Function name of the entry point
 *
 * This is called through the doublefault shim which already provides
 * cr2 in the address argument.
 */
#define DEFINE_IDTENTRY_DF(func)					\
__visible noinstr void func(struct pt_regs *regs,			\
			    unsigned long error_code,			\
			    unsigned long address)

#endif	/* !CONFIG_X86_64 */

/* C-Code mapping */
#define DECLARE_IDTENTRY_NMI		DECLARE_IDTENTRY_RAW
#define DEFINE_IDTENTRY_NMI		DEFINE_IDTENTRY_RAW

#ifdef CONFIG_X86_64
#define DECLARE_IDTENTRY_MCE		DECLARE_IDTENTRY_IST
#define DEFINE_IDTENTRY_MCE		DEFINE_IDTENTRY_IST
#define DEFINE_IDTENTRY_MCE_USER	DEFINE_IDTENTRY_NOIST

#define DECLARE_IDTENTRY_DEBUG		DECLARE_IDTENTRY_IST
#define DEFINE_IDTENTRY_DEBUG		DEFINE_IDTENTRY_IST
#define DEFINE_IDTENTRY_DEBUG_USER	DEFINE_IDTENTRY_NOIST
#endif

#else /* !__ASSEMBLY__ */

/*
 * The ASM variants for DECLARE_IDTENTRY*() which emit the ASM entry stubs.
 */
#define DECLARE_IDTENTRY(vector, func)					\
	idtentry vector asm_##func func has_error_code=0

#define DECLARE_IDTENTRY_ERRORCODE(vector, func)			\
	idtentry vector asm_##func func has_error_code=1

/* Special case for 32bit IRET 'trap'. Do not emit ASM code */
#define DECLARE_IDTENTRY_SW(vector, func)

#define DECLARE_IDTENTRY_RAW(vector, func)				\
	DECLARE_IDTENTRY(vector, func)

#define DECLARE_IDTENTRY_RAW_ERRORCODE(vector, func)			\
	DECLARE_IDTENTRY_ERRORCODE(vector, func)

/* Entries for common/spurious (device) interrupts */
#define DECLARE_IDTENTRY_IRQ(vector, func)				\
	idtentry_irq vector func

/* System vector entries */
#define DECLARE_IDTENTRY_SYSVEC(vector, func)				\
	idtentry_sysvec vector func

#ifdef CONFIG_X86_64
# define DECLARE_IDTENTRY_MCE(vector, func)				\
	idtentry_mce_db vector asm_##func func

# define DECLARE_IDTENTRY_DEBUG(vector, func)				\
	idtentry_mce_db vector asm_##func func

# define DECLARE_IDTENTRY_DF(vector, func)				\
	idtentry_df vector asm_##func func

# define DECLARE_IDTENTRY_XENCB(vector, func)				\
	DECLARE_IDTENTRY(vector, func)

#else
# define DECLARE_IDTENTRY_MCE(vector, func)				\
	DECLARE_IDTENTRY(vector, func)

/* No ASM emitted for DF as this goes through a C shim */
# define DECLARE_IDTENTRY_DF(vector, func)

/* No ASM emitted for XEN hypervisor callback */
# define DECLARE_IDTENTRY_XENCB(vector, func)

#endif

/* No ASM code emitted for NMI */
#define DECLARE_IDTENTRY_NMI(vector, func)

/*
 * ASM code to emit the common vector entry stubs where each stub is
 * packed into 8 bytes.
 *
 * Note, that the 'pushq imm8' is emitted via '.byte 0x6a, vector' because
 * GCC treats the local vector variable as unsigned int and would expand
 * all vectors above 0x7F to a 5 byte push. The original code did an
 * adjustment of the vector number to be in the signed byte range to avoid
 * this. While clever it's mindboggling counterintuitive and requires the
 * odd conversion back to a real vector number in the C entry points. Using
 * .byte achieves the same thing and the only fixup needed in the C entry
 * point is to mask off the bits above bit 7 because the push is sign
 * extending.
 */
	.align 8
SYM_CODE_START(irq_entries_start)
    vector=FIRST_EXTERNAL_VECTOR
    .rept (FIRST_SYSTEM_VECTOR - FIRST_EXTERNAL_VECTOR)
	UNWIND_HINT_IRET_REGS
0 :
	.byte	0x6a, vector
	jmp	asm_common_interrupt
	nop
	/* Ensure that the above is 8 bytes max */
	. = 0b + 8
	vector = vector+1
    .endr
SYM_CODE_END(irq_entries_start)

#ifdef CONFIG_X86_LOCAL_APIC
	.align 8
SYM_CODE_START(spurious_entries_start)
    vector=FIRST_SYSTEM_VECTOR
    .rept (NR_VECTORS - FIRST_SYSTEM_VECTOR)
	UNWIND_HINT_IRET_REGS
0 :
	.byte	0x6a, vector
	jmp	asm_spurious_interrupt
	nop
	/* Ensure that the above is 8 bytes max */
	. = 0b + 8
	vector = vector+1
    .endr
SYM_CODE_END(spurious_entries_start)
#endif

#endif /* __ASSEMBLY__ */

/*
 * The actual entry points. Note that DECLARE_IDTENTRY*() serves two
 * purposes:
 *  - provide the function declarations when included from C-Code
 *  - emit the ASM stubs when included from entry_32/64.S
 *
 * This avoids duplicate defines and ensures that everything is consistent.
 */

/*
 * Dummy trap number so the low level ASM macro vector number checks do not
 * match which results in emitting plain IDTENTRY stubs without bells and
 * whistels.
 */
#define X86_TRAP_OTHER		0xFFFF

/* Simple exception entry points. No hardware error code */
DECLARE_IDTENTRY(X86_TRAP_DE,		exc_divide_error);
DECLARE_IDTENTRY(X86_TRAP_OF,		exc_overflow);
DECLARE_IDTENTRY(X86_TRAP_BR,		exc_bounds);
DECLARE_IDTENTRY(X86_TRAP_NM,		exc_device_not_available);
DECLARE_IDTENTRY(X86_TRAP_OLD_MF,	exc_coproc_segment_overrun);
DECLARE_IDTENTRY(X86_TRAP_SPURIOUS,	exc_spurious_interrupt_bug);
DECLARE_IDTENTRY(X86_TRAP_MF,		exc_coprocessor_error);
DECLARE_IDTENTRY(X86_TRAP_XF,		exc_simd_coprocessor_error);

/* 32bit software IRET trap. Do not emit ASM code */
DECLARE_IDTENTRY_SW(X86_TRAP_IRET,	iret_error);

/* Simple exception entries with error code pushed by hardware */
DECLARE_IDTENTRY_ERRORCODE(X86_TRAP_TS,	exc_invalid_tss);
DECLARE_IDTENTRY_ERRORCODE(X86_TRAP_NP,	exc_segment_not_present);
DECLARE_IDTENTRY_ERRORCODE(X86_TRAP_SS,	exc_stack_segment);
DECLARE_IDTENTRY_ERRORCODE(X86_TRAP_GP,	exc_general_protection);
DECLARE_IDTENTRY_ERRORCODE(X86_TRAP_AC,	exc_alignment_check);

/* Raw exception entries which need extra work */
DECLARE_IDTENTRY_RAW(X86_TRAP_UD,		exc_invalid_op);
DECLARE_IDTENTRY_RAW(X86_TRAP_BP,		exc_int3);
DECLARE_IDTENTRY_RAW_ERRORCODE(X86_TRAP_PF,	exc_page_fault);

#ifdef CONFIG_X86_MCE
#ifdef CONFIG_X86_64
DECLARE_IDTENTRY_MCE(X86_TRAP_MC,	exc_machine_check);
#else
DECLARE_IDTENTRY_RAW(X86_TRAP_MC,	exc_machine_check);
#endif
#endif

/* NMI */
DECLARE_IDTENTRY_NMI(X86_TRAP_NMI,	exc_nmi);
#if defined(CONFIG_XEN_PV) && defined(CONFIG_X86_64)
DECLARE_IDTENTRY_RAW(X86_TRAP_NMI,	xenpv_exc_nmi);
#endif

/* #DB */
#ifdef CONFIG_X86_64
DECLARE_IDTENTRY_DEBUG(X86_TRAP_DB,	exc_debug);
#else
DECLARE_IDTENTRY_RAW(X86_TRAP_DB,	exc_debug);
#endif
#if defined(CONFIG_XEN_PV) && defined(CONFIG_X86_64)
DECLARE_IDTENTRY_RAW(X86_TRAP_DB,	xenpv_exc_debug);
#endif

/* #DF */
DECLARE_IDTENTRY_DF(X86_TRAP_DF,	exc_double_fault);

#ifdef CONFIG_XEN_PV
DECLARE_IDTENTRY_XENCB(X86_TRAP_OTHER,	exc_xen_hypervisor_callback);
#endif

/* Device interrupts common/spurious */
DECLARE_IDTENTRY_IRQ(X86_TRAP_OTHER,	common_interrupt);
#ifdef CONFIG_X86_LOCAL_APIC
DECLARE_IDTENTRY_IRQ(X86_TRAP_OTHER,	spurious_interrupt);
#endif

/* System vector entry points */
#ifdef CONFIG_X86_LOCAL_APIC
DECLARE_IDTENTRY_SYSVEC(ERROR_APIC_VECTOR,		sysvec_error_interrupt);
DECLARE_IDTENTRY_SYSVEC(SPURIOUS_APIC_VECTOR,		sysvec_spurious_apic_interrupt);
DECLARE_IDTENTRY_SYSVEC(LOCAL_TIMER_VECTOR,		sysvec_apic_timer_interrupt);
DECLARE_IDTENTRY_SYSVEC(X86_PLATFORM_IPI_VECTOR,	sysvec_x86_platform_ipi);
#endif

#ifdef CONFIG_SMP
DECLARE_IDTENTRY(RESCHEDULE_VECTOR,			sysvec_reschedule_ipi);
DECLARE_IDTENTRY_SYSVEC(IRQ_MOVE_CLEANUP_VECTOR,	sysvec_irq_move_cleanup);
DECLARE_IDTENTRY_SYSVEC(REBOOT_VECTOR,			sysvec_reboot);
DECLARE_IDTENTRY_SYSVEC(CALL_FUNCTION_SINGLE_VECTOR,	sysvec_call_function_single);
DECLARE_IDTENTRY_SYSVEC(CALL_FUNCTION_VECTOR,		sysvec_call_function);
#endif

#ifdef CONFIG_X86_LOCAL_APIC
# ifdef CONFIG_X86_UV
DECLARE_IDTENTRY_SYSVEC(UV_BAU_MESSAGE,			sysvec_uv_bau_message);
# endif

# ifdef CONFIG_X86_MCE_THRESHOLD
DECLARE_IDTENTRY_SYSVEC(THRESHOLD_APIC_VECTOR,		sysvec_threshold);
# endif

# ifdef CONFIG_X86_MCE_AMD
DECLARE_IDTENTRY_SYSVEC(DEFERRED_ERROR_VECTOR,		sysvec_deferred_error);
# endif

# ifdef CONFIG_X86_THERMAL_VECTOR
DECLARE_IDTENTRY_SYSVEC(THERMAL_APIC_VECTOR,		sysvec_thermal);
# endif

# ifdef CONFIG_IRQ_WORK
DECLARE_IDTENTRY_SYSVEC(IRQ_WORK_VECTOR,		sysvec_irq_work);
# endif
#endif

#ifdef CONFIG_HAVE_KVM
DECLARE_IDTENTRY_SYSVEC(POSTED_INTR_VECTOR,		sysvec_kvm_posted_intr_ipi);
DECLARE_IDTENTRY_SYSVEC(POSTED_INTR_WAKEUP_VECTOR,	sysvec_kvm_posted_intr_wakeup_ipi);
DECLARE_IDTENTRY_SYSVEC(POSTED_INTR_NESTED_VECTOR,	sysvec_kvm_posted_intr_nested_ipi);
#endif

#if IS_ENABLED(CONFIG_HYPERV)
DECLARE_IDTENTRY_SYSVEC(HYPERVISOR_CALLBACK_VECTOR,	sysvec_hyperv_callback);
DECLARE_IDTENTRY_SYSVEC(HYPERV_REENLIGHTENMENT_VECTOR,	sysvec_hyperv_reenlightenment);
DECLARE_IDTENTRY_SYSVEC(HYPERV_STIMER0_VECTOR,	sysvec_hyperv_stimer0);
#endif

#if IS_ENABLED(CONFIG_ACRN_GUEST)
DECLARE_IDTENTRY_SYSVEC(HYPERVISOR_CALLBACK_VECTOR,	sysvec_acrn_hv_callback);
#endif

#ifdef CONFIG_XEN_PVHVM
DECLARE_IDTENTRY_SYSVEC(HYPERVISOR_CALLBACK_VECTOR,	sysvec_xen_hvm_callback);
#endif

#undef X86_TRAP_OTHER

#endif<|MERGE_RESOLUTION|>--- conflicted
+++ resolved
@@ -11,22 +11,9 @@
 
 #include <asm/irq_stack.h>
 
-<<<<<<< HEAD
-=======
-void idtentry_enter_user(struct pt_regs *regs);
-void idtentry_exit_user(struct pt_regs *regs);
-
-typedef struct idtentry_state {
-	bool exit_rcu;
-} idtentry_state_t;
-
-idtentry_state_t idtentry_enter(struct pt_regs *regs);
-void idtentry_exit(struct pt_regs *regs, idtentry_state_t state);
-
 bool idtentry_enter_nmi(struct pt_regs *regs);
 void idtentry_exit_nmi(struct pt_regs *regs, bool irq_state);
 
->>>>>>> ba1f2b2e
 /**
  * DECLARE_IDTENTRY - Declare functions for simple IDT entry points
  *		      No error code pushed by hardware
