--- conflicted
+++ resolved
@@ -194,15 +194,10 @@
  */
 
 enum log_flags {
-<<<<<<< HEAD
-	LOG_DEFAULT = 0,
-	LOG_NOCONS = 1,		/* already flushed, do not print to console */
-=======
 	LOG_NOCONS	= 1,	/* already flushed, do not print to console */
 	LOG_NEWLINE	= 2,	/* text ended with a newline */
 	LOG_PREFIX	= 4,	/* text started with a prefix */
 	LOG_CONT	= 8,	/* text is a fragment of a continuation line */
->>>>>>> 28c42c28
 };
 
 struct log {
@@ -477,10 +472,6 @@
 	msg = log_from_idx(user->idx);
 	ts_usec = msg->ts_nsec;
 	do_div(ts_usec, 1000);
-<<<<<<< HEAD
-	len = sprintf(user->buf, "%u,%llu,%llu;",
-		      (msg->facility << 3) | msg->level, user->seq, ts_usec);
-=======
 
 	/*
 	 * If we couldn't merge continuation line fragments during the print,
@@ -500,7 +491,6 @@
 		      (msg->facility << 3) | msg->level,
 		      user->seq, ts_usec, cont);
 	user->prev = msg->flags;
->>>>>>> 28c42c28
 
 	/* escape non-printable characters */
 	for (i = 0; i < msg->text_len; i++) {
@@ -959,30 +949,6 @@
 
 	while (size > 0) {
 		size_t n;
-<<<<<<< HEAD
-
-		raw_spin_lock_irq(&logbuf_lock);
-		if (syslog_seq < log_first_seq) {
-			/* messages are gone, move to first one */
-			syslog_seq = log_first_seq;
-			syslog_idx = log_first_idx;
-		}
-		if (syslog_seq == log_next_seq) {
-			raw_spin_unlock_irq(&logbuf_lock);
-			break;
-		}
-		msg = log_from_idx(syslog_idx);
-		n = msg_print_text(msg, true, text, LOG_LINE_MAX);
-		if (n <= size) {
-			syslog_idx = log_next(syslog_idx);
-			syslog_seq++;
-		} else
-			n = 0;
-		raw_spin_unlock_irq(&logbuf_lock);
-
-		if (!n)
-			break;
-=======
 		size_t skip;
 
 		raw_spin_lock_irq(&logbuf_lock);
@@ -1025,22 +991,10 @@
 				len = -EFAULT;
 			break;
 		}
->>>>>>> 28c42c28
 
 		len += n;
 		size -= n;
 		buf += n;
-<<<<<<< HEAD
-		n = copy_to_user(buf - n, text, n);
-
-		if (n) {
-			len -= n;
-			if (!len)
-				len = -EFAULT;
-			break;
-		}
-=======
->>>>>>> 28c42c28
 	}
 
 	kfree(text);
@@ -1433,30 +1387,17 @@
 	u64 ts_nsec;			/* time of first print */
 	u8 level;			/* log level of first message */
 	u8 facility;			/* log level of first message */
-<<<<<<< HEAD
-	bool flushed:1;			/* buffer sealed and committed */
-} cont;
-
-static void cont_flush(void)
-=======
 	enum log_flags flags;		/* prefix, newline flags */
 	bool flushed:1;			/* buffer sealed and committed */
 } cont;
 
 static void cont_flush(enum log_flags flags)
->>>>>>> 28c42c28
 {
 	if (cont.flushed)
 		return;
 	if (cont.len == 0)
 		return;
 
-<<<<<<< HEAD
-	log_store(cont.facility, cont.level, LOG_NOCONS, cont.ts_nsec,
-		  NULL, 0, cont.buf, cont.len);
-
-	cont.flushed = true;
-=======
 	if (cont.cons) {
 		/*
 		 * If a fragment of this line was directly flushed to the
@@ -1476,7 +1417,6 @@
 			  NULL, 0, cont.buf, cont.len);
 		cont.len = 0;
 	}
->>>>>>> 28c42c28
 }
 
 static bool cont_add(int facility, int level, const char *text, size_t len)
@@ -1485,12 +1425,8 @@
 		return false;
 
 	if (cont.len + len > sizeof(cont.buf)) {
-<<<<<<< HEAD
-		cont_flush();
-=======
 		/* the line gets too long, split it up in separate records */
 		cont_flush(LOG_CONT);
->>>>>>> 28c42c28
 		return false;
 	}
 
@@ -1499,23 +1435,17 @@
 		cont.level = level;
 		cont.owner = current;
 		cont.ts_nsec = local_clock();
-<<<<<<< HEAD
-=======
 		cont.flags = 0;
->>>>>>> 28c42c28
 		cont.cons = 0;
 		cont.flushed = false;
 	}
 
 	memcpy(cont.buf + cont.len, text, len);
 	cont.len += len;
-<<<<<<< HEAD
-=======
 
 	if (cont.len > (sizeof(cont.buf) * 80) / 100)
 		cont_flush(LOG_CONT);
 
->>>>>>> 28c42c28
 	return true;
 }
 
@@ -1524,11 +1454,7 @@
 	size_t textlen = 0;
 	size_t len;
 
-<<<<<<< HEAD
-	if (cont.cons == 0) {
-=======
 	if (cont.cons == 0 && (console_prev & LOG_NEWLINE)) {
->>>>>>> 28c42c28
 		textlen += print_time(cont.ts_nsec, text);
 		size -= textlen;
 	}
@@ -1543,12 +1469,8 @@
 	}
 
 	if (cont.flushed) {
-<<<<<<< HEAD
-		text[textlen++] = '\n';
-=======
 		if (cont.flags & LOG_NEWLINE)
 			text[textlen++] = '\n';
->>>>>>> 28c42c28
 		/* got everything, release buffer */
 		cont.len = 0;
 	}
@@ -1604,11 +1526,7 @@
 		recursion_bug = 0;
 		printed_len += strlen(recursion_msg);
 		/* emit KERN_CRIT message */
-<<<<<<< HEAD
-		log_store(0, 2, LOG_DEFAULT, 0,
-=======
 		log_store(0, 2, LOG_PREFIX|LOG_NEWLINE, 0,
->>>>>>> 28c42c28
 			  NULL, 0, recursion_msg, printed_len);
 	}
 
@@ -1650,30 +1568,17 @@
 	if (dict)
 		lflags |= LOG_PREFIX|LOG_NEWLINE;
 
-<<<<<<< HEAD
-	if (!newline) {
-=======
 	if (!(lflags & LOG_NEWLINE)) {
->>>>>>> 28c42c28
 		/*
 		 * Flush the conflicting buffer. An earlier newline was missing,
 		 * or another task also prints continuation lines.
 		 */
-<<<<<<< HEAD
-		if (cont.len && (prefix || cont.owner != current))
-			cont_flush();
-
-		/* buffer line if possible, otherwise store it right away */
-		if (!cont_add(facility, level, text, text_len))
-			log_store(facility, level, LOG_DEFAULT, 0,
-=======
 		if (cont.len && (lflags & LOG_PREFIX || cont.owner != current))
 			cont_flush(LOG_NEWLINE);
 
 		/* buffer line if possible, otherwise store it right away */
 		if (!cont_add(facility, level, text, text_len))
 			log_store(facility, level, lflags | LOG_CONT, 0,
->>>>>>> 28c42c28
 				  dict, dictlen, text, text_len);
 	} else {
 		bool stored = false;
@@ -1685,15 +1590,6 @@
 		 * flush it out and store this line separately.
 		 */
 		if (cont.len && cont.owner == current) {
-<<<<<<< HEAD
-			if (!prefix)
-				stored = cont_add(facility, level, text, text_len);
-			cont_flush();
-		}
-
-		if (!stored)
-			log_store(facility, level, LOG_DEFAULT, 0,
-=======
 			if (!(lflags & LOG_PREFIX))
 				stored = cont_add(facility, level, text, text_len);
 			cont_flush(LOG_NEWLINE);
@@ -1701,7 +1597,6 @@
 
 		if (!stored)
 			log_store(facility, level, lflags, 0,
->>>>>>> 28c42c28
 				  dict, dictlen, text, text_len);
 	}
 	printed_len += text_len;
@@ -1793,8 +1688,6 @@
 #define LOG_LINE_MAX		0
 #define PREFIX_MAX		0
 #define LOG_LINE_MAX 0
-<<<<<<< HEAD
-=======
 static u64 syslog_seq;
 static u32 syslog_idx;
 static u64 console_seq;
@@ -1804,7 +1697,6 @@
 static u32 log_first_idx;
 static u64 log_next_seq;
 static enum log_flags console_prev;
->>>>>>> 28c42c28
 static struct cont {
 	size_t len;
 	size_t cons;
@@ -1814,13 +1706,8 @@
 static struct log *log_from_idx(u32 idx) { return NULL; }
 static u32 log_next(u32 idx) { return 0; }
 static void call_console_drivers(int level, const char *text, size_t len) {}
-<<<<<<< HEAD
-static size_t msg_print_text(const struct log *msg, bool syslog,
-			     char *buf, size_t size) { return 0; }
-=======
 static size_t msg_print_text(const struct log *msg, enum log_flags prev,
 			     bool syslog, char *buf, size_t size) { return 0; }
->>>>>>> 28c42c28
 static size_t cont_print_text(char *text, size_t size) { return 0; }
 
 #endif /* CONFIG_PRINTK */
@@ -2138,11 +2025,7 @@
  */
 void console_unlock(void)
 {
-<<<<<<< HEAD
-	static char text[LOG_LINE_MAX];
-=======
 	static char text[LOG_LINE_MAX + PREFIX_MAX];
->>>>>>> 28c42c28
 	static u64 seen_seq;
 	unsigned long flags;
 	bool wake_klogd = false;
@@ -2156,23 +2039,7 @@
 	console_may_schedule = 0;
 
 	/* flush buffered message fragment immediately to console */
-<<<<<<< HEAD
-	raw_spin_lock_irqsave(&logbuf_lock, flags);
-	if (cont.len && (cont.cons < cont.len || cont.flushed)) {
-		size_t len;
-
-		len = cont_print_text(text, sizeof(text));
-		raw_spin_unlock(&logbuf_lock);
-		stop_critical_timings();
-		call_console_drivers(cont.level, text, len);
-		start_critical_timings();
-		local_irq_restore(flags);
-	} else
-		raw_spin_unlock_irqrestore(&logbuf_lock, flags);
-
-=======
 	console_cont_flush(text, sizeof(text));
->>>>>>> 28c42c28
 again:
 	for (;;) {
 		struct log *msg;
@@ -2203,13 +2070,6 @@
 			 */
 			console_idx = log_next(console_idx);
 			console_seq++;
-<<<<<<< HEAD
-			goto skip;
-		}
-
-		level = msg->level;
-		len = msg_print_text(msg, false, text, sizeof(text));
-=======
 			/*
 			 * We will get here again when we register a new
 			 * CON_PRINTBUFFER console. Clear the flag so we
@@ -2219,7 +2079,6 @@
 			console_prev = msg->flags;
 			goto skip;
 		}
->>>>>>> 28c42c28
 
 		level = msg->level;
 		len = msg_print_text(msg, console_prev, false,
